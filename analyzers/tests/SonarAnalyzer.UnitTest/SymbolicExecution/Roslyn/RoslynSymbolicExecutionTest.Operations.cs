--- conflicted
+++ resolved
@@ -680,11 +680,7 @@
             validator.ValidateContainsOperation(OperationKind.Invocation);
             validator.ValidateTag("BeforeInstance", x => x.Should().BeNull());
             validator.ValidateTag("BeforeExtensionArg", x => x.Should().BeNull());
-<<<<<<< HEAD
-            validator.ValidateTag("BeforeExtensionNull", x => x.HasConstraint(ObjectConstraint.Null).Should().BeTrue()); // ToDo: This will have 'null' constraint
-=======
             validator.ValidateTag("BeforeExtensionNull", x => x.HasConstraint(ObjectConstraint.Null).Should().BeTrue());
->>>>>>> d3fac904
             validator.ValidateTag("BeforePreserve", x => x.HasConstraint(BoolConstraint.True).Should().BeTrue());
             validator.ValidateTag("AfterInstance", x => x.HasConstraint(ObjectConstraint.NotNull).Should().BeTrue("Instance method should set NotNull constraint."));
             validator.ValidateTag("AfterExtensionArg", x => x.Should().BeNull("Extensions can run on null instances."));
