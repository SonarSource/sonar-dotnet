﻿/*
 * SonarAnalyzer for .NET
 * Copyright (C) 2015-2022 SonarSource SA
 * mailto: contact AT sonarsource DOT com
 *
 * This program is free software; you can redistribute it and/or
 * modify it under the terms of the GNU Lesser General Public
 * License as published by the Free Software Foundation; either
 * version 3 of the License, or (at your option) any later version.
 *
 * This program is distributed in the hope that it will be useful,
 * but WITHOUT ANY WARRANTY; without even the implied warranty of
 * MERCHANTABILITY or FITNESS FOR A PARTICULAR PURPOSE.  See the GNU
 * Lesser General Public License for more details.
 *
 * You should have received a copy of the GNU Lesser General Public License
 * along with this program; if not, write to the Free Software Foundation,
 * Inc., 51 Franklin Street, Fifth Floor, Boston, MA  02110-1301, USA.
 */

using Microsoft.CodeAnalysis;
using SonarAnalyzer.Helpers;
using SonarAnalyzer.SymbolicExecution.Constraints;
using StyleCop.Analyzers.Lightup;

namespace SonarAnalyzer.SymbolicExecution.Roslyn.RuleChecks
{
    public abstract class NullPointerDereferenceBase : SymbolicRuleCheck
    {
        internal const string DiagnosticId = "S2259";

        protected override ProgramState PreProcessSimple(SymbolicContext context)
        {
            var reference = context.Operation.Instance.Kind switch
            {
                OperationKindEx.Invocation => context.Operation.Instance.ToInvocation().Instance,
                OperationKindEx.PropertyReference => context.Operation.Instance.ToPropertyReference().Instance,
<<<<<<< HEAD
                OperationKindEx.Await => context.Operation.Instance.ToAwait().Operation,
=======
                OperationKindEx.ArrayElementReference => context.Operation.Instance.ToArrayElementReference().ArrayReference,
>>>>>>> e142e514
                _ => null,
            };
            if (reference != null && context.HasConstraint(ObjectConstraint.Null, reference))
            {
                NodeContext.ReportIssue(Diagnostic.Create(Rule, reference.Syntax.GetLocation(), reference.Syntax.ToString()));
            }

            return context.State;
        }
    }
}<|MERGE_RESOLUTION|>--- conflicted
+++ resolved
@@ -35,11 +35,8 @@
             {
                 OperationKindEx.Invocation => context.Operation.Instance.ToInvocation().Instance,
                 OperationKindEx.PropertyReference => context.Operation.Instance.ToPropertyReference().Instance,
-<<<<<<< HEAD
                 OperationKindEx.Await => context.Operation.Instance.ToAwait().Operation,
-=======
                 OperationKindEx.ArrayElementReference => context.Operation.Instance.ToArrayElementReference().ArrayReference,
->>>>>>> e142e514
                 _ => null,
             };
             if (reference != null && context.HasConstraint(ObjectConstraint.Null, reference))
