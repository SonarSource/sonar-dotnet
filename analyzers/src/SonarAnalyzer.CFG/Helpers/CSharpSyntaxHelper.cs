﻿/*
 * SonarAnalyzer for .NET
 * Copyright (C) 2015-2023 SonarSource SA
 * mailto: contact AT sonarsource DOT com
 *
 * This program is free software; you can redistribute it and/or
 * modify it under the terms of the GNU Lesser General Public
 * License as published by the Free Software Foundation; either
 * version 3 of the License, or (at your option) any later version.
 *
 * This program is distributed in the hope that it will be useful,
 * but WITHOUT ANY WARRANTY; without even the implied warranty of
 * MERCHANTABILITY or FITNESS FOR A PARTICULAR PURPOSE.  See the GNU
 * Lesser General Public License for more details.
 *
 * You should have received a copy of the GNU Lesser General Public License
 * along with this program; if not, write to the Free Software Foundation,
 * Inc., 51 Franklin Street, Fifth Floor, Boston, MA  02110-1301, USA.
 */

using Microsoft.CodeAnalysis.CSharp;
using Microsoft.CodeAnalysis.CSharp.Syntax;

namespace SonarAnalyzer.CFG.Helpers;

internal static class CSharpSyntaxHelper
{
    private static readonly string NameOfKeywordText = SyntaxFacts.GetText(SyntaxKind.NameOfKeyword);
    private static readonly ISet<SyntaxKind> ParenthesizedExpressionKinds = new HashSet<SyntaxKind> {SyntaxKind.ParenthesizedExpression, SyntaxKindEx.ParenthesizedPattern};

    public static SyntaxNode RemoveParentheses(this SyntaxNode expression)
    {
        var currentExpression = expression;
        while (currentExpression != null && ParenthesizedExpressionKinds.Contains(currentExpression.Kind()))
        {
            if (currentExpression.IsKind(SyntaxKind.ParenthesizedExpression))
            {
                currentExpression = ((ParenthesizedExpressionSyntax)currentExpression).Expression;
            }
            else
            {
                currentExpression = ((ParenthesizedPatternSyntaxWrapper)currentExpression).Pattern;
            }
        }
        return currentExpression;
    }

    public static ExpressionSyntax RemoveParentheses(this ExpressionSyntax expression) =>
        (ExpressionSyntax)RemoveParentheses((SyntaxNode)expression);

<<<<<<< HEAD
        public static bool IsNameof(this InvocationExpressionSyntax expression, SemanticModel semanticModel) =>
            (expression?.Expression as IdentifierNameSyntax)?.Identifier.ToString() == NameOfKeywordText
            && semanticModel.GetSymbolOrCandidateSymbol(expression) is not IMethodSymbol;
=======
    public static bool IsNameof(this InvocationExpressionSyntax expression, SemanticModel semanticModel)
    {
        if (semanticModel.GetSymbolOrCandidateSymbol(expression) is IMethodSymbol)
        {
            return false;
        }

        var nameofIdentifier = (expression?.Expression as IdentifierNameSyntax)?.Identifier;

        return nameofIdentifier.HasValue &&
            (nameofIdentifier.Value.ToString() == NameOfKeywordText);
    }
>>>>>>> 9f123c92

    public static bool IsCatchingAllExceptions(this CatchClauseSyntax catchClause)
    {
        if (catchClause.Declaration == null)
        {
            return true;
        }

        var exceptionTypeName = catchClause.Declaration.Type.GetText().ToString().Trim();

        return catchClause.Filter == null &&
            (exceptionTypeName == "Exception" || exceptionTypeName == "System.Exception");
    }
}<|MERGE_RESOLUTION|>--- conflicted
+++ resolved
@@ -48,24 +48,9 @@
     public static ExpressionSyntax RemoveParentheses(this ExpressionSyntax expression) =>
         (ExpressionSyntax)RemoveParentheses((SyntaxNode)expression);
 
-<<<<<<< HEAD
-        public static bool IsNameof(this InvocationExpressionSyntax expression, SemanticModel semanticModel) =>
-            (expression?.Expression as IdentifierNameSyntax)?.Identifier.ToString() == NameOfKeywordText
-            && semanticModel.GetSymbolOrCandidateSymbol(expression) is not IMethodSymbol;
-=======
-    public static bool IsNameof(this InvocationExpressionSyntax expression, SemanticModel semanticModel)
-    {
-        if (semanticModel.GetSymbolOrCandidateSymbol(expression) is IMethodSymbol)
-        {
-            return false;
-        }
-
-        var nameofIdentifier = (expression?.Expression as IdentifierNameSyntax)?.Identifier;
-
-        return nameofIdentifier.HasValue &&
-            (nameofIdentifier.Value.ToString() == NameOfKeywordText);
-    }
->>>>>>> 9f123c92
+    public static bool IsNameof(this InvocationExpressionSyntax expression, SemanticModel semanticModel) =>
+        (expression?.Expression as IdentifierNameSyntax)?.Identifier.ToString() == NameOfKeywordText
+        && semanticModel.GetSymbolOrCandidateSymbol(expression) is not IMethodSymbol;
 
     public static bool IsCatchingAllExceptions(this CatchClauseSyntax catchClause)
     {
