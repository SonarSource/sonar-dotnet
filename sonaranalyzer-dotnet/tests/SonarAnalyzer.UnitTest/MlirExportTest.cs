--- conflicted
+++ resolved
@@ -715,7 +715,6 @@
         }
 
         [TestMethod]
-<<<<<<< HEAD
         public void NonASCIIEncodings()
         {
             var code = @"
@@ -728,7 +727,11 @@
 public int Łódźअनुلمرadım(int 你好) { return 2 * 你好; }
 
 ";
-=======
+          
+            ValidateCodeGeneration(code);
+        }
+
+        [TestMethod]
         public void Arglist()
         {
             var code = @"
@@ -749,7 +752,7 @@
         }
 ";
 
->>>>>>> 0ccaca9a
+
             ValidateCodeGeneration(code);
         }
 
