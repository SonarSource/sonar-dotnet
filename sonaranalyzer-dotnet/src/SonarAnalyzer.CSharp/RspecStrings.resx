--- conflicted
+++ resolved
@@ -1,5534 +1,5532 @@
-﻿<?xml version="1.0" encoding="utf-8"?>
-<root>
-  <!-- 
-    Microsoft ResX Schema 
-    
-    Version 2.0
-    
-    The primary goals of this format is to allow a simple XML format 
-    that is mostly human readable. The generation and parsing of the 
-    various data types are done through the TypeConverter classes 
-    associated with the data types.
-    
-    Example:
-    
-    ... ado.net/XML headers & schema ...
-    <resheader name="resmimetype">text/microsoft-resx</resheader>
-    <resheader name="version">2.0</resheader>
-    <resheader name="reader">System.Resources.ResXResourceReader, System.Windows.Forms, ...</resheader>
-    <resheader name="writer">System.Resources.ResXResourceWriter, System.Windows.Forms, ...</resheader>
-    <data name="Name1"><value>this is my long string</value><comment>this is a comment</comment></data>
-    <data name="Color1" type="System.Drawing.Color, System.Drawing">Blue</data>
-    <data name="Bitmap1" mimetype="application/x-microsoft.net.object.binary.base64">
-        <value>[base64 mime encoded serialized .NET Framework object]</value>
-    </data>
-    <data name="Icon1" type="System.Drawing.Icon, System.Drawing" mimetype="application/x-microsoft.net.object.bytearray.base64">
-        <value>[base64 mime encoded string representing a byte array form of the .NET Framework object]</value>
-        <comment>This is a comment</comment>
-    </data>
-                
-    There are any number of "resheader" rows that contain simple 
-    name/value pairs.
-    
-    Each data row contains a name, and value. The row also contains a 
-    type or mimetype. Type corresponds to a .NET class that support 
-    text/value conversion through the TypeConverter architecture. 
-    Classes that don't support this are serialized and stored with the 
-    mimetype set.
-    
-    The mimetype is used for serialized objects, and tells the 
-    ResXResourceReader how to depersist the object. This is currently not 
-    extensible. For a given mimetype the value must be set accordingly:
-    
-    Note - application/x-microsoft.net.object.binary.base64 is the format 
-    that the ResXResourceWriter will generate, however the reader can 
-    read any of the formats listed below.
-    
-    mimetype: application/x-microsoft.net.object.binary.base64
-    value   : The object must be serialized with 
-            : System.Runtime.Serialization.Formatters.Binary.BinaryFormatter
-            : and then encoded with base64 encoding.
-    
-    mimetype: application/x-microsoft.net.object.soap.base64
-    value   : The object must be serialized with 
-            : System.Runtime.Serialization.Formatters.Soap.SoapFormatter
-            : and then encoded with base64 encoding.
-
-    mimetype: application/x-microsoft.net.object.bytearray.base64
-    value   : The object must be serialized into a byte array 
-            : using a System.ComponentModel.TypeConverter
-            : and then encoded with base64 encoding.
-    -->
-  <xsd:schema id="root" xmlns="" xmlns:xsd="http://www.w3.org/2001/XMLSchema" xmlns:msdata="urn:schemas-microsoft-com:xml-msdata">
-    <xsd:import namespace="http://www.w3.org/XML/1998/namespace" />
-    <xsd:element name="root" msdata:IsDataSet="true">
-      <xsd:complexType>
-        <xsd:choice maxOccurs="unbounded">
-          <xsd:element name="metadata">
-            <xsd:complexType>
-              <xsd:sequence>
-                <xsd:element name="value" type="xsd:string" minOccurs="0" />
-              </xsd:sequence>
-              <xsd:attribute name="name" use="required" type="xsd:string" />
-              <xsd:attribute name="type" type="xsd:string" />
-              <xsd:attribute name="mimetype" type="xsd:string" />
-              <xsd:attribute ref="xml:space" />
-            </xsd:complexType>
-          </xsd:element>
-          <xsd:element name="assembly">
-            <xsd:complexType>
-              <xsd:attribute name="alias" type="xsd:string" />
-              <xsd:attribute name="name" type="xsd:string" />
-            </xsd:complexType>
-          </xsd:element>
-          <xsd:element name="data">
-            <xsd:complexType>
-              <xsd:sequence>
-                <xsd:element name="value" type="xsd:string" minOccurs="0" msdata:Ordinal="1" />
-                <xsd:element name="comment" type="xsd:string" minOccurs="0" msdata:Ordinal="2" />
-              </xsd:sequence>
-              <xsd:attribute name="name" type="xsd:string" use="required" msdata:Ordinal="1" />
-              <xsd:attribute name="type" type="xsd:string" msdata:Ordinal="3" />
-              <xsd:attribute name="mimetype" type="xsd:string" msdata:Ordinal="4" />
-              <xsd:attribute ref="xml:space" />
-            </xsd:complexType>
-          </xsd:element>
-          <xsd:element name="resheader">
-            <xsd:complexType>
-              <xsd:sequence>
-                <xsd:element name="value" type="xsd:string" minOccurs="0" msdata:Ordinal="1" />
-              </xsd:sequence>
-              <xsd:attribute name="name" type="xsd:string" use="required" />
-            </xsd:complexType>
-          </xsd:element>
-        </xsd:choice>
-      </xsd:complexType>
-    </xsd:element>
-  </xsd:schema>
-  <resheader name="resmimetype">
-    <value>text/microsoft-resx</value>
-  </resheader>
-  <resheader name="version">
-    <value>2.0</value>
-  </resheader>
-  <resheader name="reader">
-    <value>System.Resources.ResXResourceReader, System.Windows.Forms, Version=4.0.0.0, Culture=neutral, PublicKeyToken=b77a5c561934e089</value>
-  </resheader>
-  <resheader name="writer">
-    <value>System.Resources.ResXResourceWriter, System.Windows.Forms, Version=4.0.0.0, Culture=neutral, PublicKeyToken=b77a5c561934e089</value>
-  </resheader>
-  <data name="S100_Category" xml:space="preserve">
-    <value>Sonar Code Smell</value>
-  </data>
-  <data name="S100_Description" xml:space="preserve">
-    <value>Shared naming conventions allow teams to collaborate efficiently. This rule checks whether or not method and property names are camel cased. To reduce noise, two consecutive upper case characters are allowed unless they form the whole name. So, MyXMethod is compliant, but XM on its own is not.</value>
-  </data>
-  <data name="S100_IsActivatedByDefault" xml:space="preserve">
-    <value>False</value>
-  </data>
-  <data name="S100_Remediation" xml:space="preserve">
-    <value>Constant/Issue</value>
-  </data>
-  <data name="S100_RemediationCost" xml:space="preserve">
-    <value>5min</value>
-  </data>
-  <data name="S100_Severity" xml:space="preserve">
-    <value>Minor</value>
-  </data>
-  <data name="S100_Tags" xml:space="preserve">
-    <value>convention</value>
-  </data>
-  <data name="S100_Title" xml:space="preserve">
-    <value>Methods and properties should be named in camel case</value>
-  </data>
-  <data name="S1006_Category" xml:space="preserve">
-    <value>Sonar Code Smell</value>
-  </data>
-  <data name="S1006_Description" xml:space="preserve">
-    <value>Default arguments are determined by the static type of the object. If a default argument is different for a parameter in an overriding method, the value used in the call will be different when calls are made via the base or derived object, which may be contrary to developer expectations. </value>
-  </data>
-  <data name="S1006_IsActivatedByDefault" xml:space="preserve">
-    <value>True</value>
-  </data>
-  <data name="S1006_Remediation" xml:space="preserve">
-    <value>Constant/Issue</value>
-  </data>
-  <data name="S1006_RemediationCost" xml:space="preserve">
-    <value>2min</value>
-  </data>
-  <data name="S1006_Severity" xml:space="preserve">
-    <value>Critical</value>
-  </data>
-  <data name="S1006_Tags" xml:space="preserve">
-    <value>misra,cert,pitfall</value>
-  </data>
-  <data name="S1006_Title" xml:space="preserve">
-    <value>Method overrides should not change parameter defaults</value>
-  </data>
-  <data name="S101_Category" xml:space="preserve">
-    <value>Sonar Code Smell</value>
-  </data>
-  <data name="S101_Description" xml:space="preserve">
-    <value>Shared naming conventions allow teams to collaborate efficiently. This rule checks whether or not type names are camel cased. To reduce noise, two consecutive upper case characters are allowed unless they form the whole type name. So, MyXClass is compliant, but XC on its own is not.</value>
-  </data>
-  <data name="S101_IsActivatedByDefault" xml:space="preserve">
-    <value>True</value>
-  </data>
-  <data name="S101_Remediation" xml:space="preserve">
-    <value>Constant/Issue</value>
-  </data>
-  <data name="S101_RemediationCost" xml:space="preserve">
-    <value>5min</value>
-  </data>
-  <data name="S101_Severity" xml:space="preserve">
-    <value>Minor</value>
-  </data>
-  <data name="S101_Tags" xml:space="preserve">
-    <value>convention</value>
-  </data>
-  <data name="S101_Title" xml:space="preserve">
-    <value>Types should be named in camel case</value>
-  </data>
-  <data name="S103_Category" xml:space="preserve">
-    <value>Sonar Code Smell</value>
-  </data>
-  <data name="S103_Description" xml:space="preserve">
-    <value>Having to scroll horizontally makes it harder to get a quick overview and understanding of any piece of code.</value>
-  </data>
-  <data name="S103_IsActivatedByDefault" xml:space="preserve">
-    <value>False</value>
-  </data>
-  <data name="S103_Remediation" xml:space="preserve">
-    <value>Constant/Issue</value>
-  </data>
-  <data name="S103_RemediationCost" xml:space="preserve">
-    <value>1min</value>
-  </data>
-  <data name="S103_Severity" xml:space="preserve">
-    <value>Major</value>
-  </data>
-  <data name="S103_Tags" xml:space="preserve">
-    <value>convention</value>
-  </data>
-  <data name="S103_Title" xml:space="preserve">
-    <value>Lines should not be too long</value>
-  </data>
-  <data name="S104_Category" xml:space="preserve">
-    <value>Sonar Code Smell</value>
-  </data>
-  <data name="S104_Description" xml:space="preserve">
-    <value>A source file that grows too much tends to aggregate too many responsibilities and inevitably becomes harder to understand and therefore to maintain. Above a specific threshold, it is strongly advised to refactor it into smaller pieces of code which focus on well defined tasks. Those smaller files will not only be easier to understand but also probably easier to test.</value>
-  </data>
-  <data name="S104_IsActivatedByDefault" xml:space="preserve">
-    <value>False</value>
-  </data>
-  <data name="S104_Remediation" xml:space="preserve">
-    <value>Constant/Issue</value>
-  </data>
-  <data name="S104_RemediationCost" xml:space="preserve">
-    <value>1h</value>
-  </data>
-  <data name="S104_Severity" xml:space="preserve">
-    <value>Major</value>
-  </data>
-  <data name="S104_Tags" xml:space="preserve">
-    <value>brain-overload</value>
-  </data>
-  <data name="S104_Title" xml:space="preserve">
-    <value>Files should not have too many lines of code</value>
-  </data>
-  <data name="S105_Category" xml:space="preserve">
-    <value>Sonar Code Smell</value>
-  </data>
-  <data name="S105_Description" xml:space="preserve">
-    <value>Developers should not need to configure the tab width of their text editors in order to be able to read source code.</value>
-  </data>
-  <data name="S105_IsActivatedByDefault" xml:space="preserve">
-    <value>False</value>
-  </data>
-  <data name="S105_Remediation" xml:space="preserve">
-    <value>Constant/Issue</value>
-  </data>
-  <data name="S105_RemediationCost" xml:space="preserve">
-    <value>2min</value>
-  </data>
-  <data name="S105_Severity" xml:space="preserve">
-    <value>Minor</value>
-  </data>
-  <data name="S105_Tags" xml:space="preserve">
-    <value>convention</value>
-  </data>
-  <data name="S105_Title" xml:space="preserve">
-    <value>Tabulation characters should not be used</value>
-  </data>
-  <data name="S1066_Category" xml:space="preserve">
-    <value>Sonar Code Smell</value>
-  </data>
-  <data name="S1066_Description" xml:space="preserve">
-    <value>Merging collapsible if statements increases the code's readability.</value>
-  </data>
-  <data name="S1066_IsActivatedByDefault" xml:space="preserve">
-    <value>True</value>
-  </data>
-  <data name="S1066_Remediation" xml:space="preserve">
-    <value>Constant/Issue</value>
-  </data>
-  <data name="S1066_RemediationCost" xml:space="preserve">
-    <value>5min</value>
-  </data>
-  <data name="S1066_Severity" xml:space="preserve">
-    <value>Major</value>
-  </data>
-  <data name="S1066_Tags" xml:space="preserve">
-    <value>clumsy</value>
-  </data>
-  <data name="S1066_Title" xml:space="preserve">
-    <value>Collapsible "if" statements should be merged</value>
-  </data>
-  <data name="S1067_Category" xml:space="preserve">
-    <value>Sonar Code Smell</value>
-  </data>
-  <data name="S1067_Description" xml:space="preserve">
-    <value>The complexity of an expression is defined by the number of &amp;amp;&amp;amp;, || and condition ? ifTrue : ifFalse operators it contains.</value>
-  </data>
-  <data name="S1067_IsActivatedByDefault" xml:space="preserve">
-    <value>False</value>
-  </data>
-  <data name="S1067_Remediation" xml:space="preserve">
-    <value>Constant/Issue</value>
-  </data>
-  <data name="S1067_RemediationCost" xml:space="preserve">
-    <value>3min</value>
-  </data>
-  <data name="S1067_Severity" xml:space="preserve">
-    <value>Critical</value>
-  </data>
-  <data name="S1067_Tags" xml:space="preserve">
-    <value>brain-overload</value>
-  </data>
-  <data name="S1067_Title" xml:space="preserve">
-    <value>Expressions should not be too complex</value>
-  </data>
-  <data name="S107_Category" xml:space="preserve">
-    <value>Sonar Code Smell</value>
-  </data>
-  <data name="S107_Description" xml:space="preserve">
-    <value>A long parameter list can indicate that a new structure should be created to wrap the numerous parameters or that the function is doing too many things.</value>
-  </data>
-  <data name="S107_IsActivatedByDefault" xml:space="preserve">
-    <value>True</value>
-  </data>
-  <data name="S107_Remediation" xml:space="preserve">
-    <value>Constant/Issue</value>
-  </data>
-  <data name="S107_RemediationCost" xml:space="preserve">
-    <value>20min</value>
-  </data>
-  <data name="S107_Severity" xml:space="preserve">
-    <value>Major</value>
-  </data>
-  <data name="S107_Tags" xml:space="preserve">
-    <value>brain-overload</value>
-  </data>
-  <data name="S107_Title" xml:space="preserve">
-    <value>Methods should not have too many parameters</value>
-  </data>
-  <data name="S108_Category" xml:space="preserve">
-    <value>Sonar Code Smell</value>
-  </data>
-  <data name="S108_Description" xml:space="preserve">
-    <value>Most of the time a block of code is empty when a piece of code is really missing. So such empty block must be either filled or removed.</value>
-  </data>
-  <data name="S108_IsActivatedByDefault" xml:space="preserve">
-    <value>True</value>
-  </data>
-  <data name="S108_Remediation" xml:space="preserve">
-    <value>Constant/Issue</value>
-  </data>
-  <data name="S108_RemediationCost" xml:space="preserve">
-    <value>5min</value>
-  </data>
-  <data name="S108_Severity" xml:space="preserve">
-    <value>Major</value>
-  </data>
-  <data name="S108_Tags" xml:space="preserve">
-    <value>suspicious</value>
-  </data>
-  <data name="S108_Title" xml:space="preserve">
-    <value>Nested blocks of code should not be left empty</value>
-  </data>
-  <data name="S110_Category" xml:space="preserve">
-    <value>Sonar Code Smell</value>
-  </data>
-  <data name="S110_Description" xml:space="preserve">
-    <value>Inheritance is certainly one of the most valuable concepts in object-oriented programming. It's a way to compartmentalize and reuse code by creating collections of attributes and behaviors called classes which can be based on previously created classes. But abusing this concept by creating a deep inheritance tree can lead to very complex and unmaintainable source code. Most of the time a too deep inheritance tree is due to bad object oriented design which has led to systematically use 'inheritance' when for instance 'composition' would suit better.</value>
-  </data>
-  <data name="S110_IsActivatedByDefault" xml:space="preserve">
-    <value>True</value>
-  </data>
-  <data name="S110_Remediation" xml:space="preserve">
-    <value />
-  </data>
-  <data name="S110_RemediationCost" xml:space="preserve">
-    <value />
-  </data>
-  <data name="S110_Severity" xml:space="preserve">
-    <value>Major</value>
-  </data>
-  <data name="S110_Tags" xml:space="preserve">
-    <value>design</value>
-  </data>
-  <data name="S110_Title" xml:space="preserve">
-    <value>Inheritance tree of classes should not be too deep</value>
-  </data>
-  <data name="S1104_Category" xml:space="preserve">
-    <value>Sonar Vulnerability</value>
-  </data>
-  <data name="S1104_Description" xml:space="preserve">
-    <value>Public fields in public classes do not respect the encapsulation principle and has three main disadvantages:</value>
-  </data>
-  <data name="S1104_IsActivatedByDefault" xml:space="preserve">
-    <value>True</value>
-  </data>
-  <data name="S1104_Remediation" xml:space="preserve">
-    <value>Constant/Issue</value>
-  </data>
-  <data name="S1104_RemediationCost" xml:space="preserve">
-    <value>10min</value>
-  </data>
-  <data name="S1104_Severity" xml:space="preserve">
-    <value>Minor</value>
-  </data>
-  <data name="S1104_Tags" xml:space="preserve">
-    <value>cwe,security</value>
-  </data>
-  <data name="S1104_Title" xml:space="preserve">
-    <value>Fields should not have public accessibility</value>
-  </data>
-  <data name="S1109_Category" xml:space="preserve">
-    <value>Sonar Code Smell</value>
-  </data>
-  <data name="S1109_Description" xml:space="preserve">
-    <value>Shared coding conventions make it possible for a team to efficiently collaborate. This rule makes it mandatory to place a close curly brace at the beginning of a line.</value>
-  </data>
-  <data name="S1109_IsActivatedByDefault" xml:space="preserve">
-    <value>False</value>
-  </data>
-  <data name="S1109_Remediation" xml:space="preserve">
-    <value>Constant/Issue</value>
-  </data>
-  <data name="S1109_RemediationCost" xml:space="preserve">
-    <value>1min</value>
-  </data>
-  <data name="S1109_Severity" xml:space="preserve">
-    <value>Minor</value>
-  </data>
-  <data name="S1109_Tags" xml:space="preserve">
-    <value>convention</value>
-  </data>
-  <data name="S1109_Title" xml:space="preserve">
-    <value>A close curly brace should be located at the beginning of a line</value>
-  </data>
-  <data name="S1116_Category" xml:space="preserve">
-    <value>Sonar Code Smell</value>
-  </data>
-  <data name="S1116_Description" xml:space="preserve">
-    <value>Empty statements, i.e. ;, are usually introduced by mistake, for example because:</value>
-  </data>
-  <data name="S1116_IsActivatedByDefault" xml:space="preserve">
-    <value>True</value>
-  </data>
-  <data name="S1116_Remediation" xml:space="preserve">
-    <value>Constant/Issue</value>
-  </data>
-  <data name="S1116_RemediationCost" xml:space="preserve">
-    <value>2min</value>
-  </data>
-  <data name="S1116_Severity" xml:space="preserve">
-    <value>Minor</value>
-  </data>
-  <data name="S1116_Tags" xml:space="preserve">
-    <value>misra,cert,unused</value>
-  </data>
-  <data name="S1116_Title" xml:space="preserve">
-    <value>Empty statements should be removed</value>
-  </data>
-  <data name="S1117_Category" xml:space="preserve">
-    <value>Sonar Code Smell</value>
-  </data>
-  <data name="S1117_Description" xml:space="preserve">
-    <value>Shadowing fields with a local variable is a bad practice that reduces code readability: it makes it confusing to know whether the field or the variable is being used.</value>
-  </data>
-  <data name="S1117_IsActivatedByDefault" xml:space="preserve">
-    <value>True</value>
-  </data>
-  <data name="S1117_Remediation" xml:space="preserve">
-    <value>Constant/Issue</value>
-  </data>
-  <data name="S1117_RemediationCost" xml:space="preserve">
-    <value>5min</value>
-  </data>
-  <data name="S1117_Severity" xml:space="preserve">
-    <value>Major</value>
-  </data>
-  <data name="S1117_Tags" xml:space="preserve">
-    <value>cert,pitfall</value>
-  </data>
-  <data name="S1117_Title" xml:space="preserve">
-    <value>Local variables should not shadow class fields</value>
-  </data>
-  <data name="S1118_Category" xml:space="preserve">
-    <value>Sonar Code Smell</value>
-  </data>
-  <data name="S1118_Description" xml:space="preserve">
-    <value>Utility classes, which are collections of static members, are not meant to be instantiated. Even abstract utility classes, which can be extended, should not have public constructors.</value>
-  </data>
-  <data name="S1118_IsActivatedByDefault" xml:space="preserve">
-    <value>True</value>
-  </data>
-  <data name="S1118_Remediation" xml:space="preserve">
-    <value>Constant/Issue</value>
-  </data>
-  <data name="S1118_RemediationCost" xml:space="preserve">
-    <value>10min</value>
-  </data>
-  <data name="S1118_Severity" xml:space="preserve">
-    <value>Major</value>
-  </data>
-  <data name="S1118_Tags" xml:space="preserve">
-    <value>design</value>
-  </data>
-  <data name="S1118_Title" xml:space="preserve">
-    <value>Utility classes should not have public constructors</value>
-  </data>
-  <data name="S112_Category" xml:space="preserve">
-    <value>Sonar Code Smell</value>
-  </data>
-  <data name="S112_Description" xml:space="preserve">
-    <value>Throwing such general exceptions as Exception, SystemException, ApplicationException, IndexOutOfRangeException, NullReferenceException, OutOfMemoryException and ExecutionEngineException prevents calling methods from handling true, system-generated exceptions differently than application-generated errors. </value>
-  </data>
-  <data name="S112_IsActivatedByDefault" xml:space="preserve">
-    <value>True</value>
-  </data>
-  <data name="S112_Remediation" xml:space="preserve">
-    <value>Constant/Issue</value>
-  </data>
-  <data name="S112_RemediationCost" xml:space="preserve">
-    <value>20min</value>
-  </data>
-  <data name="S112_Severity" xml:space="preserve">
-    <value>Major</value>
-  </data>
-  <data name="S112_Tags" xml:space="preserve">
-    <value>cwe,error-handling,cert</value>
-  </data>
-  <data name="S112_Title" xml:space="preserve">
-    <value>General exceptions should never be thrown</value>
-  </data>
-  <data name="S1121_Category" xml:space="preserve">
-    <value>Sonar Code Smell</value>
-  </data>
-  <data name="S1121_Description" xml:space="preserve">
-    <value>Assignments within sub-expressions are hard to spot and therefore make the code less readable. Ideally, sub-expressions should not have side-effects.</value>
-  </data>
-  <data name="S1121_IsActivatedByDefault" xml:space="preserve">
-    <value>True</value>
-  </data>
-  <data name="S1121_Remediation" xml:space="preserve">
-    <value>Constant/Issue</value>
-  </data>
-  <data name="S1121_RemediationCost" xml:space="preserve">
-    <value>5min</value>
-  </data>
-  <data name="S1121_Severity" xml:space="preserve">
-    <value>Major</value>
-  </data>
-  <data name="S1121_Tags" xml:space="preserve">
-    <value>cwe,misra,cert,suspicious</value>
-  </data>
-  <data name="S1121_Title" xml:space="preserve">
-    <value>Assignments should not be made from within sub-expressions</value>
-  </data>
-  <data name="S1125_Category" xml:space="preserve">
-    <value>Sonar Code Smell</value>
-  </data>
-  <data name="S1125_Description" xml:space="preserve">
-    <value>Redundant Boolean literals should be removed from expressions to improve readability.</value>
-  </data>
-  <data name="S1125_IsActivatedByDefault" xml:space="preserve">
-    <value>True</value>
-  </data>
-  <data name="S1125_Remediation" xml:space="preserve">
-    <value>Constant/Issue</value>
-  </data>
-  <data name="S1125_RemediationCost" xml:space="preserve">
-    <value>2min</value>
-  </data>
-  <data name="S1125_Severity" xml:space="preserve">
-    <value>Minor</value>
-  </data>
-  <data name="S1125_Tags" xml:space="preserve">
-    <value>clumsy</value>
-  </data>
-  <data name="S1125_Title" xml:space="preserve">
-    <value>Boolean literals should not be redundant</value>
-  </data>
-  <data name="S1134_Category" xml:space="preserve">
-    <value>Sonar Code Smell</value>
-  </data>
-  <data name="S1134_Description" xml:space="preserve">
-    <value>FIXME tags are commonly used to mark places where a bug is suspected, but which the developer wants to deal with later.</value>
-  </data>
-  <data name="S1134_IsActivatedByDefault" xml:space="preserve">
-    <value>True</value>
-  </data>
-  <data name="S1134_Severity" xml:space="preserve">
-    <value>Major</value>
-  </data>
-  <data name="S1134_Tags" xml:space="preserve">
-    <value>cwe</value>
-  </data>
-  <data name="S1134_Title" xml:space="preserve">
-    <value>Track uses of "FIXME" tags</value>
-  </data>
-  <data name="S1135_Category" xml:space="preserve">
-    <value>Sonar Code Smell</value>
-  </data>
-  <data name="S1135_Description" xml:space="preserve">
-    <value>TODO tags are commonly used to mark places where some more code is required, but which the developer wants to implement later.</value>
-  </data>
-  <data name="S1135_IsActivatedByDefault" xml:space="preserve">
-    <value>True</value>
-  </data>
-  <data name="S1135_Severity" xml:space="preserve">
-    <value>Info</value>
-  </data>
-  <data name="S1135_Tags" xml:space="preserve">
-    <value>cwe</value>
-  </data>
-  <data name="S1135_Title" xml:space="preserve">
-    <value>Track uses of "TODO" tags</value>
-  </data>
-  <data name="S1144_Category" xml:space="preserve">
-    <value>Sonar Code Smell</value>
-  </data>
-  <data name="S1144_Description" xml:space="preserve">
-    <value>Private, or internal, types or members that are never executed or referenced are dead code: unnecessary, inoperative code that should be removed. Cleaning out dead code decreases the size of the maintained codebase, making it easier to understand the program and preventing bugs from being introduced.</value>
-  </data>
-  <data name="S1144_IsActivatedByDefault" xml:space="preserve">
-    <value>True</value>
-  </data>
-  <data name="S1144_Remediation" xml:space="preserve">
-    <value>Constant/Issue</value>
-  </data>
-  <data name="S1144_RemediationCost" xml:space="preserve">
-    <value>5min</value>
-  </data>
-  <data name="S1144_Severity" xml:space="preserve">
-    <value>Major</value>
-  </data>
-  <data name="S1144_Tags" xml:space="preserve">
-    <value>cert,unused</value>
-  </data>
-  <data name="S1144_Title" xml:space="preserve">
-    <value>Unused private types or members should be removed</value>
-  </data>
-  <data name="S1145_Category" xml:space="preserve">
-    <value>Sonar Bug</value>
-  </data>
-  <data name="S1145_Description" xml:space="preserve">
-    <value>if statements with conditions that are always false have the effect of making blocks of code non-functional. if statements with conditions that are always true are completely redundant, and make the code less readable.</value>
-  </data>
-  <data name="S1145_IsActivatedByDefault" xml:space="preserve">
-    <value>True</value>
-  </data>
-  <data name="S1145_Remediation" xml:space="preserve">
-    <value>Constant/Issue</value>
-  </data>
-  <data name="S1145_RemediationCost" xml:space="preserve">
-    <value>2min</value>
-  </data>
-  <data name="S1145_Severity" xml:space="preserve">
-    <value>Major</value>
-  </data>
-  <data name="S1145_Tags" xml:space="preserve">
-    <value>cwe,bug,misra</value>
-  </data>
-  <data name="S1145_Title" xml:space="preserve">
-    <value>Useless "if(true) {...}" and "if(false){...}" blocks should be removed</value>
-  </data>
-  <data name="S1155_Category" xml:space="preserve">
-    <value>Sonar Code Smell</value>
-  </data>
-  <data name="S1155_Description" xml:space="preserve">
-    <value>Using .Count() to test for emptiness works, but using .Any() makes the intent clearer, and the code more readable. However, there are some cases where special attention should be paid:</value>
-  </data>
-  <data name="S1155_IsActivatedByDefault" xml:space="preserve">
-    <value>True</value>
-  </data>
-  <data name="S1155_Remediation" xml:space="preserve">
-    <value>Constant/Issue</value>
-  </data>
-  <data name="S1155_RemediationCost" xml:space="preserve">
-    <value>2min</value>
-  </data>
-  <data name="S1155_Severity" xml:space="preserve">
-    <value>Minor</value>
-  </data>
-  <data name="S1155_Tags" xml:space="preserve">
-    <value>clumsy</value>
-  </data>
-  <data name="S1155_Title" xml:space="preserve">
-    <value>"Any()" should be used to test for emptiness</value>
-  </data>
-  <data name="S1163_Category" xml:space="preserve">
-    <value>Sonar Code Smell</value>
-  </data>
-  <data name="S1163_Description" xml:space="preserve">
-    <value>Throwing an exception from within a finally block will mask any exception which was previously thrown in the try or catch block, and the masked's exception message and stack trace will be lost.</value>
-  </data>
-  <data name="S1163_IsActivatedByDefault" xml:space="preserve">
-    <value>True</value>
-  </data>
-  <data name="S1163_Remediation" xml:space="preserve">
-    <value>Constant/Issue</value>
-  </data>
-  <data name="S1163_RemediationCost" xml:space="preserve">
-    <value>30min</value>
-  </data>
-  <data name="S1163_Severity" xml:space="preserve">
-    <value>Critical</value>
-  </data>
-  <data name="S1163_Tags" xml:space="preserve">
-    <value>error-handling,cert,suspicious</value>
-  </data>
-  <data name="S1163_Title" xml:space="preserve">
-    <value>Exceptions should not be thrown in finally blocks</value>
-  </data>
-  <data name="S1172_Category" xml:space="preserve">
-    <value>Sonar Code Smell</value>
-  </data>
-  <data name="S1172_Description" xml:space="preserve">
-    <value>Unused parameters are misleading. Whatever the values passed to such parameters, the behavior will be the same.</value>
-  </data>
-  <data name="S1172_IsActivatedByDefault" xml:space="preserve">
-    <value>True</value>
-  </data>
-  <data name="S1172_Remediation" xml:space="preserve">
-    <value>Constant/Issue</value>
-  </data>
-  <data name="S1172_RemediationCost" xml:space="preserve">
-    <value>5min</value>
-  </data>
-  <data name="S1172_Severity" xml:space="preserve">
-    <value>Major</value>
-  </data>
-  <data name="S1172_Tags" xml:space="preserve">
-    <value>misra,cert,unused</value>
-  </data>
-  <data name="S1172_Title" xml:space="preserve">
-    <value>Unused method parameters should be removed</value>
-  </data>
-  <data name="S1185_Category" xml:space="preserve">
-    <value>Sonar Code Smell</value>
-  </data>
-  <data name="S1185_Description" xml:space="preserve">
-    <value>Overriding a method just to call the same method from the base class without performing any other actions is useless and misleading. The only time this is justified is in sealed overriding methods, where the effect is to lock in the parent class behavior. This rule ignores overrides of Equals and GetHashCode.</value>
-  </data>
-  <data name="S1185_IsActivatedByDefault" xml:space="preserve">
-    <value>True</value>
-  </data>
-  <data name="S1185_Remediation" xml:space="preserve">
-    <value>Constant/Issue</value>
-  </data>
-  <data name="S1185_RemediationCost" xml:space="preserve">
-    <value>2min</value>
-  </data>
-  <data name="S1185_Severity" xml:space="preserve">
-    <value>Minor</value>
-  </data>
-  <data name="S1185_Tags" xml:space="preserve">
-    <value>redundant,clumsy</value>
-  </data>
-  <data name="S1185_Title" xml:space="preserve">
-    <value>Overriding members should do more than simply call the same member in the base class</value>
-  </data>
-  <data name="S1186_Category" xml:space="preserve">
-    <value>Sonar Code Smell</value>
-  </data>
-  <data name="S1186_Description" xml:space="preserve">
-    <value>There are several reasons for a method not to have a method body:</value>
-  </data>
-  <data name="S1186_IsActivatedByDefault" xml:space="preserve">
-    <value>True</value>
-  </data>
-  <data name="S1186_Remediation" xml:space="preserve">
-    <value>Constant/Issue</value>
-  </data>
-  <data name="S1186_RemediationCost" xml:space="preserve">
-    <value>5min</value>
-  </data>
-  <data name="S1186_Severity" xml:space="preserve">
-    <value>Critical</value>
-  </data>
-  <data name="S1186_Tags" xml:space="preserve">
-    <value>suspicious</value>
-  </data>
-  <data name="S1186_Title" xml:space="preserve">
-    <value>Methods should not be empty</value>
-  </data>
-  <data name="S1206_Category" xml:space="preserve">
-    <value>Sonar Bug</value>
-  </data>
-  <data name="S1206_Description" xml:space="preserve">
-    <value>There is a contract between Equals(object) and GetHashCode(): If two objects are equal according to the Equals(object) method, then calling GetHashCode() on each of them must yield the same result. If this is not the case, many collections won't handle class instances correctly.</value>
-  </data>
-  <data name="S1206_IsActivatedByDefault" xml:space="preserve">
-    <value>True</value>
-  </data>
-  <data name="S1206_Remediation" xml:space="preserve">
-    <value>Constant/Issue</value>
-  </data>
-  <data name="S1206_RemediationCost" xml:space="preserve">
-    <value>15 min</value>
-  </data>
-  <data name="S1206_Severity" xml:space="preserve">
-    <value>Minor</value>
-  </data>
-  <data name="S1206_Tags" xml:space="preserve">
-    <value>cwe,bug,cert</value>
-  </data>
-  <data name="S1206_Title" xml:space="preserve">
-    <value>"Equals(Object)" and "GetHashCode()" should be overridden in pairs</value>
-  </data>
-  <data name="S121_Category" xml:space="preserve">
-    <value>Sonar Code Smell</value>
-  </data>
-  <data name="S121_Description" xml:space="preserve">
-    <value>While not technically incorrect, the omission of curly braces can be misleading, and may lead to the introduction of errors during maintenance.</value>
-  </data>
-  <data name="S121_IsActivatedByDefault" xml:space="preserve">
-    <value>False</value>
-  </data>
-  <data name="S121_Remediation" xml:space="preserve">
-    <value>Constant/Issue</value>
-  </data>
-  <data name="S121_RemediationCost" xml:space="preserve">
-    <value>2min</value>
-  </data>
-  <data name="S121_Severity" xml:space="preserve">
-    <value>Critical</value>
-  </data>
-  <data name="S121_Tags" xml:space="preserve">
-    <value>misra,cert,pitfall</value>
-  </data>
-  <data name="S121_Title" xml:space="preserve">
-    <value>Control structures should use curly braces</value>
-  </data>
-  <data name="S1210_Category" xml:space="preserve">
-    <value>Sonar Bug</value>
-  </data>
-  <data name="S1210_Description" xml:space="preserve">
-    <value>When you implement IComparable or IComparable&amp;lt;T&amp;gt; on a class you should also override Equals(object) and overload the comparison operators (==, !=, &amp;lt;, &amp;lt;=, &amp;gt;, &amp;gt;=). That's because the CLR cannot automatically call your CompareTo implementation from Equals(object) or from the base comparison operator implementations. Additionally, it is best practice to override GetHashCode along with Equals.</value>
-  </data>
-  <data name="S1210_IsActivatedByDefault" xml:space="preserve">
-    <value>True</value>
-  </data>
-  <data name="S1210_Remediation" xml:space="preserve">
-    <value>Constant/Issue</value>
-  </data>
-  <data name="S1210_RemediationCost" xml:space="preserve">
-    <value>15min</value>
-  </data>
-  <data name="S1210_Severity" xml:space="preserve">
-    <value>Minor</value>
-  </data>
-  <data name="S1210_Tags" xml:space="preserve">
-    <value>bug</value>
-  </data>
-  <data name="S1210_Title" xml:space="preserve">
-    <value>"Equals" and the comparison operators should be overridden when implementing "IComparable"</value>
-  </data>
-  <data name="S1215_Category" xml:space="preserve">
-    <value>Sonar Code Smell</value>
-  </data>
-  <data name="S1215_Description" xml:space="preserve">
-    <value>Calling GC.Collect is rarely necessary, and can significantly affect application performance. That's because it triggers a blocking operation that examines every object in memory for cleanup. Further, you don't have control over when this blocking cleanup will actually run.</value>
-  </data>
-  <data name="S1215_IsActivatedByDefault" xml:space="preserve">
-    <value>True</value>
-  </data>
-  <data name="S1215_Remediation" xml:space="preserve">
-    <value>Constant/Issue</value>
-  </data>
-  <data name="S1215_RemediationCost" xml:space="preserve">
-    <value>30min</value>
-  </data>
-  <data name="S1215_Severity" xml:space="preserve">
-    <value>Critical</value>
-  </data>
-  <data name="S1215_Tags" xml:space="preserve">
-    <value>performance,unpredictable,bad-practice</value>
-  </data>
-  <data name="S1215_Title" xml:space="preserve">
-    <value>"GC.Collect" should not be called</value>
-  </data>
-  <data name="S122_Category" xml:space="preserve">
-    <value>Sonar Code Smell</value>
-  </data>
-  <data name="S122_Description" xml:space="preserve">
-    <value>For better readability, do not put more than one statement on a single line.</value>
-  </data>
-  <data name="S122_IsActivatedByDefault" xml:space="preserve">
-    <value>False</value>
-  </data>
-  <data name="S122_Remediation" xml:space="preserve">
-    <value>Constant/Issue</value>
-  </data>
-  <data name="S122_RemediationCost" xml:space="preserve">
-    <value>1min</value>
-  </data>
-  <data name="S122_Severity" xml:space="preserve">
-    <value>Major</value>
-  </data>
-  <data name="S122_Tags" xml:space="preserve">
-    <value>style</value>
-  </data>
-  <data name="S122_Title" xml:space="preserve">
-    <value>Statements should be on separate lines</value>
-  </data>
-  <data name="S1226_Category" xml:space="preserve">
-    <value>Sonar Code Smell</value>
-  </data>
-  <data name="S1226_Description" xml:space="preserve">
-    <value>While it is technically correct to assign to parameters from within method bodies, it is better to use temporary variables to store intermediate results.</value>
-  </data>
-  <data name="S1226_IsActivatedByDefault" xml:space="preserve">
-    <value>False</value>
-  </data>
-  <data name="S1226_Remediation" xml:space="preserve">
-    <value>Constant/Issue</value>
-  </data>
-  <data name="S1226_RemediationCost" xml:space="preserve">
-    <value>5min</value>
-  </data>
-  <data name="S1226_Severity" xml:space="preserve">
-    <value>Minor</value>
-  </data>
-  <data name="S1226_Tags" xml:space="preserve">
-    <value>misra,pitfall</value>
-  </data>
-  <data name="S1226_Title" xml:space="preserve">
-    <value>Method parameters and caught exceptions should not be reassigned</value>
-  </data>
-  <data name="S1227_Category" xml:space="preserve">
-    <value>Sonar Code Smell</value>
-  </data>
-  <data name="S1227_Description" xml:space="preserve">
-    <value>break; is an unstructured control flow statement which makes code harder to read.</value>
-  </data>
-  <data name="S1227_IsActivatedByDefault" xml:space="preserve">
-    <value>False</value>
-  </data>
-  <data name="S1227_Remediation" xml:space="preserve">
-    <value>Constant/Issue</value>
-  </data>
-  <data name="S1227_RemediationCost" xml:space="preserve">
-    <value>10min</value>
-  </data>
-  <data name="S1227_Severity" xml:space="preserve">
-    <value>Minor</value>
-  </data>
-  <data name="S1227_Tags" xml:space="preserve">
-    <value />
-  </data>
-  <data name="S1227_Title" xml:space="preserve">
-    <value>break statements should not be used except for switch cases</value>
-  </data>
-  <data name="S1244_Category" xml:space="preserve">
-    <value>Sonar Bug</value>
-  </data>
-  <data name="S1244_Description" xml:space="preserve">
-    <value>Floating point math is imprecise because of the challenges of storing such values in a binary representation. Even worse, floating point math is not associative; push a float or a double through a series of simple mathematical operations and the answer will be different based on the order of those operation because of the rounding that takes place at each step.</value>
-  </data>
-  <data name="S1244_IsActivatedByDefault" xml:space="preserve">
-    <value>True</value>
-  </data>
-  <data name="S1244_Remediation" xml:space="preserve">
-    <value>Constant/Issue</value>
-  </data>
-  <data name="S1244_RemediationCost" xml:space="preserve">
-    <value>5min</value>
-  </data>
-  <data name="S1244_Severity" xml:space="preserve">
-    <value>Major</value>
-  </data>
-  <data name="S1244_Tags" xml:space="preserve">
-    <value>bug,misra</value>
-  </data>
-  <data name="S1244_Title" xml:space="preserve">
-    <value>Floating point numbers should not be tested for equality</value>
-  </data>
-  <data name="S125_Category" xml:space="preserve">
-    <value>Sonar Code Smell</value>
-  </data>
-  <data name="S125_Description" xml:space="preserve">
-    <value>Programmers should not comment out code as it bloats programs and reduces readability.</value>
-  </data>
-  <data name="S125_IsActivatedByDefault" xml:space="preserve">
-    <value>True</value>
-  </data>
-  <data name="S125_Remediation" xml:space="preserve">
-    <value>Constant/Issue</value>
-  </data>
-  <data name="S125_RemediationCost" xml:space="preserve">
-    <value>5min</value>
-  </data>
-  <data name="S125_Severity" xml:space="preserve">
-    <value>Major</value>
-  </data>
-  <data name="S125_Tags" xml:space="preserve">
-    <value>misra,unused</value>
-  </data>
-  <data name="S125_Title" xml:space="preserve">
-    <value>Sections of code should not be "commented out"</value>
-  </data>
-  <data name="S126_Category" xml:space="preserve">
-    <value>Sonar Code Smell</value>
-  </data>
-  <data name="S126_Description" xml:space="preserve">
-    <value>This rule applies whenever an if statement is followed by one or more else if statements; the final else if should be followed by an else statement.</value>
-  </data>
-  <data name="S126_IsActivatedByDefault" xml:space="preserve">
-    <value>False</value>
-  </data>
-  <data name="S126_Remediation" xml:space="preserve">
-    <value>Constant/Issue</value>
-  </data>
-  <data name="S126_RemediationCost" xml:space="preserve">
-    <value>5min</value>
-  </data>
-  <data name="S126_Severity" xml:space="preserve">
-    <value>Critical</value>
-  </data>
-  <data name="S126_Tags" xml:space="preserve">
-    <value>misra,cert</value>
-  </data>
-  <data name="S126_Title" xml:space="preserve">
-    <value>"if ... else if" constructs should end with "else" clauses</value>
-  </data>
-  <data name="S127_Category" xml:space="preserve">
-    <value>Sonar Code Smell</value>
-  </data>
-  <data name="S127_Description" xml:space="preserve">
-    <value>A for loop stop condition should test the loop counter against an invariant value (i.e. one that is true at both the beginning and ending of every loop iteration). Ideally, this means that the stop condition is set to a local variable just before the loop begins. </value>
-  </data>
-  <data name="S127_IsActivatedByDefault" xml:space="preserve">
-    <value>False</value>
-  </data>
-  <data name="S127_Remediation" xml:space="preserve">
-    <value>Constant/Issue</value>
-  </data>
-  <data name="S127_RemediationCost" xml:space="preserve">
-    <value>10min</value>
-  </data>
-  <data name="S127_Severity" xml:space="preserve">
-    <value>Major</value>
-  </data>
-  <data name="S127_Tags" xml:space="preserve">
-    <value>misra,pitfall</value>
-  </data>
-  <data name="S127_Title" xml:space="preserve">
-    <value>"for" loop stop conditions should be invariant</value>
-  </data>
-  <data name="S1301_Category" xml:space="preserve">
-    <value>Sonar Code Smell</value>
-  </data>
-  <data name="S1301_Description" xml:space="preserve">
-    <value>switch statements are useful when there are many different cases depending on the value of the same expression.</value>
-  </data>
-  <data name="S1301_IsActivatedByDefault" xml:space="preserve">
-    <value>False</value>
-  </data>
-  <data name="S1301_Remediation" xml:space="preserve">
-    <value>Constant/Issue</value>
-  </data>
-  <data name="S1301_RemediationCost" xml:space="preserve">
-    <value>5min</value>
-  </data>
-  <data name="S1301_Severity" xml:space="preserve">
-    <value>Minor</value>
-  </data>
-  <data name="S1301_Tags" xml:space="preserve">
-    <value>misra,bad-practice</value>
-  </data>
-  <data name="S1301_Title" xml:space="preserve">
-    <value>"switch" statements should have at least 3 "case" clauses</value>
-  </data>
-  <data name="S1309_Category" xml:space="preserve">
-    <value>Sonar Code Smell</value>
-  </data>
-  <data name="S1309_Description" xml:space="preserve">
-    <value>This rule allows you to track the usage of the SuppressMessage attributes and #pragma warning disable mechanism.</value>
-  </data>
-  <data name="S1309_IsActivatedByDefault" xml:space="preserve">
-    <value>False</value>
-  </data>
-  <data name="S1309_Remediation" xml:space="preserve">
-    <value>Constant/Issue</value>
-  </data>
-  <data name="S1309_RemediationCost" xml:space="preserve">
-    <value>10min</value>
-  </data>
-  <data name="S1309_Severity" xml:space="preserve">
-    <value>Info</value>
-  </data>
-  <data name="S1309_Tags" xml:space="preserve">
-    <value />
-  </data>
-  <data name="S1309_Title" xml:space="preserve">
-    <value>Track uses of in-source issue suppressions</value>
-  </data>
-  <data name="S131_Category" xml:space="preserve">
-    <value>Sonar Code Smell</value>
-  </data>
-  <data name="S131_Description" xml:space="preserve">
-    <value>The requirement for a final default clause is defensive programming. The clause should either take appropriate action, or contain a suitable comment as to why no action is taken. Even when the switch covers all current values of an enum, a default case should still be used because there is no guarantee that the enum won't be extended.</value>
-  </data>
-  <data name="S131_IsActivatedByDefault" xml:space="preserve">
-    <value>False</value>
-  </data>
-  <data name="S131_Remediation" xml:space="preserve">
-    <value>Constant/Issue</value>
-  </data>
-  <data name="S131_RemediationCost" xml:space="preserve">
-    <value>5min</value>
-  </data>
-  <data name="S131_Severity" xml:space="preserve">
-    <value>Critical</value>
-  </data>
-  <data name="S131_Tags" xml:space="preserve">
-    <value>cwe,misra,cert</value>
-  </data>
-  <data name="S131_Title" xml:space="preserve">
-    <value>"switch/Select" statements should end with "default/Case Else" clauses</value>
-  </data>
-  <data name="S1313_Category" xml:space="preserve">
-    <value>Sonar Vulnerability</value>
-  </data>
-  <data name="S1313_Description" xml:space="preserve">
-    <value>Hardcoding an IP address into source code is a bad idea for several reasons:</value>
-  </data>
-  <data name="S1313_IsActivatedByDefault" xml:space="preserve">
-    <value>False</value>
-  </data>
-  <data name="S1313_Remediation" xml:space="preserve">
-    <value>Constant/Issue</value>
-  </data>
-  <data name="S1313_RemediationCost" xml:space="preserve">
-    <value>30min</value>
-  </data>
-  <data name="S1313_Severity" xml:space="preserve">
-    <value>Major</value>
-  </data>
-  <data name="S1313_Tags" xml:space="preserve">
-    <value>security,cert</value>
-  </data>
-  <data name="S1313_Title" xml:space="preserve">
-    <value>IP addresses should not be hardcoded</value>
-  </data>
-  <data name="S134_Category" xml:space="preserve">
-    <value>Sonar Code Smell</value>
-  </data>
-  <data name="S134_Description" xml:space="preserve">
-    <value>Nested if, switch, for, foreach, while, do, and try statements are key ingredients for making what's known as "Spaghetti code".</value>
-  </data>
-  <data name="S134_IsActivatedByDefault" xml:space="preserve">
-    <value>False</value>
-  </data>
-  <data name="S134_Remediation" xml:space="preserve">
-    <value>Constant/Issue</value>
-  </data>
-  <data name="S134_RemediationCost" xml:space="preserve">
-    <value>10min</value>
-  </data>
-  <data name="S134_Severity" xml:space="preserve">
-    <value>Critical</value>
-  </data>
-  <data name="S134_Tags" xml:space="preserve">
-    <value>brain-overload</value>
-  </data>
-  <data name="S134_Title" xml:space="preserve">
-    <value>Control flow statements "if", "switch", "for", "foreach", "while", "do"  and "try" should not be nested too deeply</value>
-  </data>
-  <data name="S1449_Category" xml:space="preserve">
-    <value>Sonar Bug</value>
-  </data>
-  <data name="S1449_Description" xml:space="preserve">
-    <value>string.ToLower(), ToUpper, IndexOf, LastIndexOf, and Compare are all culture-dependent, as are some (floating point number and DateTime-related) calls to ToString. Fortunately, all have variants which accept an argument specifying the culture or formatter to use. Leave that argument off and the call will use the system default culture, possibly creating problems with international characters.</value>
-  </data>
-  <data name="S1449_IsActivatedByDefault" xml:space="preserve">
-    <value>False</value>
-  </data>
-  <data name="S1449_Remediation" xml:space="preserve">
-    <value>Constant/Issue</value>
-  </data>
-  <data name="S1449_RemediationCost" xml:space="preserve">
-    <value>5min</value>
-  </data>
-  <data name="S1449_Severity" xml:space="preserve">
-    <value>Minor</value>
-  </data>
-  <data name="S1449_Tags" xml:space="preserve">
-    <value>bug,unpredictable,cert</value>
-  </data>
-  <data name="S1449_Title" xml:space="preserve">
-    <value>Culture should be specified for "string" operations</value>
-  </data>
-  <data name="S1450_Category" xml:space="preserve">
-    <value>Sonar Code Smell</value>
-  </data>
-  <data name="S1450_Description" xml:space="preserve">
-    <value>When the value of a private field is always assigned to in a class' methods before being read, then it is not being used to store class information. Therefore, it should become a local variable in the relevant methods to prevent any misunderstanding.</value>
-  </data>
-  <data name="S1450_IsActivatedByDefault" xml:space="preserve">
-    <value>True</value>
-  </data>
-  <data name="S1450_Remediation" xml:space="preserve">
-    <value>Constant/Issue</value>
-  </data>
-  <data name="S1450_RemediationCost" xml:space="preserve">
-    <value>5min</value>
-  </data>
-  <data name="S1450_Severity" xml:space="preserve">
-    <value>Minor</value>
-  </data>
-  <data name="S1450_Tags" xml:space="preserve">
-    <value>pitfall</value>
-  </data>
-  <data name="S1450_Title" xml:space="preserve">
-    <value>Private fields only used as local variables in methods should become local variables</value>
-  </data>
-  <data name="S1451_Category" xml:space="preserve">
-    <value>Sonar Code Smell</value>
-  </data>
-  <data name="S1451_Description" xml:space="preserve">
-    <value>Each source file should start with a header stating file ownership and the license which must be used to distribute the application. </value>
-  </data>
-  <data name="S1451_IsActivatedByDefault" xml:space="preserve">
-    <value>False</value>
-  </data>
-  <data name="S1451_Remediation" xml:space="preserve">
-    <value>Constant/Issue</value>
-  </data>
-  <data name="S1451_RemediationCost" xml:space="preserve">
-    <value>5min</value>
-  </data>
-  <data name="S1451_Severity" xml:space="preserve">
-    <value>Blocker</value>
-  </data>
-  <data name="S1451_Tags" xml:space="preserve">
-    <value />
-  </data>
-  <data name="S1451_Title" xml:space="preserve">
-    <value>Track lack of copyright and license headers</value>
-  </data>
-  <data name="S1479_Category" xml:space="preserve">
-    <value>Sonar Code Smell</value>
-  </data>
-  <data name="S1479_Description" xml:space="preserve">
-    <value>When switch statements have large sets of case clauses, it is usually an attempt to map two sets of data. A real map structure would be more readable and maintainable, and should be used instead.</value>
-  </data>
-  <data name="S1479_IsActivatedByDefault" xml:space="preserve">
-    <value>True</value>
-  </data>
-  <data name="S1479_Remediation" xml:space="preserve">
-    <value>Constant/Issue</value>
-  </data>
-  <data name="S1479_RemediationCost" xml:space="preserve">
-    <value>30min</value>
-  </data>
-  <data name="S1479_Severity" xml:space="preserve">
-    <value>Major</value>
-  </data>
-  <data name="S1479_Tags" xml:space="preserve">
-    <value>brain-overload</value>
-  </data>
-  <data name="S1479_Title" xml:space="preserve">
-    <value>"switch" statements should not have too many "case" clauses</value>
-  </data>
-  <data name="S1481_Category" xml:space="preserve">
-    <value>Sonar Code Smell</value>
-  </data>
-  <data name="S1481_Description" xml:space="preserve">
-    <value>If a local variable is declared but not used, it is dead code and should be removed. Doing so will improve maintainability because developers will not wonder what the variable is used for.</value>
-  </data>
-  <data name="S1481_IsActivatedByDefault" xml:space="preserve">
-    <value>True</value>
-  </data>
-  <data name="S1481_Remediation" xml:space="preserve">
-    <value>Constant/Issue</value>
-  </data>
-  <data name="S1481_RemediationCost" xml:space="preserve">
-    <value>5min</value>
-  </data>
-  <data name="S1481_Severity" xml:space="preserve">
-    <value>Minor</value>
-  </data>
-  <data name="S1481_Tags" xml:space="preserve">
-    <value>unused</value>
-  </data>
-  <data name="S1481_Title" xml:space="preserve">
-    <value>Unused local variables should be removed</value>
-  </data>
-  <data name="S1541_Category" xml:space="preserve">
-    <value>Sonar Code Smell</value>
-  </data>
-  <data name="S1541_Description" xml:space="preserve">
-    <value>The cyclomatic complexity of methods and properties should not exceed a defined threshold. Complex code can perform poorly and will in any case be difficult to understand and therefore to maintain.</value>
-  </data>
-  <data name="S1541_IsActivatedByDefault" xml:space="preserve">
-    <value>False</value>
-  </data>
-  <data name="S1541_Remediation" xml:space="preserve">
-    <value>Constant/Issue</value>
-  </data>
-  <data name="S1541_RemediationCost" xml:space="preserve">
-    <value>10min</value>
-  </data>
-  <data name="S1541_Severity" xml:space="preserve">
-    <value>Critical</value>
-  </data>
-  <data name="S1541_Tags" xml:space="preserve">
-    <value>brain-overload</value>
-  </data>
-  <data name="S1541_Title" xml:space="preserve">
-    <value>Methods and properties should not be too complex</value>
-  </data>
-  <data name="S1643_Category" xml:space="preserve">
-    <value>Sonar Code Smell</value>
-  </data>
-  <data name="S1643_Description" xml:space="preserve">
-    <value>StringBuilder is more efficient than string concatenation, especially when the operator is repeated over and over as in loops.</value>
-  </data>
-  <data name="S1643_IsActivatedByDefault" xml:space="preserve">
-    <value>True</value>
-  </data>
-  <data name="S1643_Remediation" xml:space="preserve">
-    <value>Constant/Issue</value>
-  </data>
-  <data name="S1643_RemediationCost" xml:space="preserve">
-    <value>10min</value>
-  </data>
-  <data name="S1643_Severity" xml:space="preserve">
-    <value>Minor</value>
-  </data>
-  <data name="S1643_Tags" xml:space="preserve">
-    <value>performance</value>
-  </data>
-  <data name="S1643_Title" xml:space="preserve">
-    <value>Strings should not be concatenated using '+' in a loop</value>
-  </data>
-  <data name="S1656_Category" xml:space="preserve">
-    <value>Sonar Bug</value>
-  </data>
-  <data name="S1656_Description" xml:space="preserve">
-    <value>There is no reason to re-assign a variable to itself. Either this statement is redundant and should be removed, or the re-assignment is a mistake and some other value or variable was intended for the assignment instead.</value>
-  </data>
-  <data name="S1656_IsActivatedByDefault" xml:space="preserve">
-    <value>True</value>
-  </data>
-  <data name="S1656_Remediation" xml:space="preserve">
-    <value>Constant/Issue</value>
-  </data>
-  <data name="S1656_RemediationCost" xml:space="preserve">
-    <value>3min</value>
-  </data>
-  <data name="S1656_Severity" xml:space="preserve">
-    <value>Major</value>
-  </data>
-  <data name="S1656_Tags" xml:space="preserve">
-    <value>cert</value>
-  </data>
-  <data name="S1656_Title" xml:space="preserve">
-    <value>Variables should not be self-assigned</value>
-  </data>
-  <data name="S1659_Category" xml:space="preserve">
-    <value>Sonar Code Smell</value>
-  </data>
-  <data name="S1659_Description" xml:space="preserve">
-    <value>Declaring multiple variable on one line is difficult to read.</value>
-  </data>
-  <data name="S1659_IsActivatedByDefault" xml:space="preserve">
-    <value>False</value>
-  </data>
-  <data name="S1659_Remediation" xml:space="preserve">
-    <value>Constant/Issue</value>
-  </data>
-  <data name="S1659_RemediationCost" xml:space="preserve">
-    <value>2min</value>
-  </data>
-  <data name="S1659_Severity" xml:space="preserve">
-    <value>Minor</value>
-  </data>
-  <data name="S1659_Tags" xml:space="preserve">
-    <value>convention,misra,cert</value>
-  </data>
-  <data name="S1659_Title" xml:space="preserve">
-    <value>Multiple variables should not be declared on the same line</value>
-  </data>
-  <data name="S1694_Category" xml:space="preserve">
-    <value>Sonar Code Smell</value>
-  </data>
-  <data name="S1694_Description" xml:space="preserve">
-    <value>The purpose of an abstract class is to provide some heritable behaviors while also defining methods which must be implemented by sub-classes.</value>
-  </data>
-  <data name="S1694_IsActivatedByDefault" xml:space="preserve">
-    <value>False</value>
-  </data>
-  <data name="S1694_Remediation" xml:space="preserve">
-    <value>Constant/Issue</value>
-  </data>
-  <data name="S1694_RemediationCost" xml:space="preserve">
-    <value>5min</value>
-  </data>
-  <data name="S1694_Severity" xml:space="preserve">
-    <value>Minor</value>
-  </data>
-  <data name="S1694_Tags" xml:space="preserve">
-    <value>convention</value>
-  </data>
-  <data name="S1694_Title" xml:space="preserve">
-    <value>An abstract class should have both abstract and concrete methods</value>
-  </data>
-  <data name="S1697_Category" xml:space="preserve">
-    <value>Sonar Bug</value>
-  </data>
-  <data name="S1697_Description" xml:space="preserve">
-    <value>When either the equality operator in a null test or the logical operator that follows it is reversed, the code has the appearance of safely null-testing the object before dereferencing it. Unfortunately the effect is just the opposite - the object is null-tested and then dereferenced only if it is null, leading to a guaranteed null pointer dereference.</value>
-  </data>
-  <data name="S1697_IsActivatedByDefault" xml:space="preserve">
-    <value>False</value>
-  </data>
-  <data name="S1697_Remediation" xml:space="preserve">
-    <value>Constant/Issue</value>
-  </data>
-  <data name="S1697_RemediationCost" xml:space="preserve">
-    <value>2min</value>
-  </data>
-  <data name="S1697_Severity" xml:space="preserve">
-    <value>Major</value>
-  </data>
-  <data name="S1697_Tags" xml:space="preserve">
-    <value>bug</value>
-  </data>
-  <data name="S1697_Title" xml:space="preserve">
-    <value>Short-circuit logic should be used to prevent null pointer dereferences in conditionals</value>
-  </data>
-  <data name="S1698_Category" xml:space="preserve">
-    <value>Sonar Code Smell</value>
-  </data>
-  <data name="S1698_Description" xml:space="preserve">
-    <value>Using the equality == and inequality != operators to compare two objects generally works. The operators can be overloaded, and therefore the comparison can resolve to the appropriate method. However, when the operators are used on interface instances, then == resolves to reference equality, which may result in unexpected behavior if implementing classes override Equals. Similarly, when a class overrides Equals, but instances are compared with non-overloaded ==, there is a high chance that value comparison was meant instead of the reference one.</value>
-  </data>
-  <data name="S1698_IsActivatedByDefault" xml:space="preserve">
-    <value>False</value>
-  </data>
-  <data name="S1698_Remediation" xml:space="preserve">
-    <value>Constant/Issue</value>
-  </data>
-  <data name="S1698_RemediationCost" xml:space="preserve">
-    <value>2min</value>
-  </data>
-  <data name="S1698_Severity" xml:space="preserve">
-    <value>Minor</value>
-  </data>
-  <data name="S1698_Tags" xml:space="preserve">
-    <value>cwe,cert,suspicious</value>
-  </data>
-  <data name="S1698_Title" xml:space="preserve">
-    <value>"==" should not be used when "Equals" is overridden</value>
-  </data>
-  <data name="S1699_Category" xml:space="preserve">
-    <value>Sonar Code Smell</value>
-  </data>
-  <data name="S1699_Description" xml:space="preserve">
-    <value>Calling an overridable method from a constructor could result in failures or strange behaviors when instantiating a subclass which overrides the method.</value>
-  </data>
-  <data name="S1699_IsActivatedByDefault" xml:space="preserve">
-    <value>True</value>
-  </data>
-  <data name="S1699_Remediation" xml:space="preserve">
-    <value>Constant/Issue</value>
-  </data>
-  <data name="S1699_RemediationCost" xml:space="preserve">
-    <value>10min</value>
-  </data>
-  <data name="S1699_Severity" xml:space="preserve">
-    <value>Critical</value>
-  </data>
-  <data name="S1699_Tags" xml:space="preserve">
-    <value>cert,pitfall</value>
-  </data>
-  <data name="S1699_Title" xml:space="preserve">
-    <value>Constructors should only call non-overridable methods</value>
-  </data>
-  <data name="S1751_Category" xml:space="preserve">
-    <value>Sonar Bug</value>
-  </data>
-  <data name="S1751_Description" xml:space="preserve">
-    <value>Having an unconditional break, return, (@)throw or goto in a loop renders it useless; the loop will only execute once and the loop structure itself is simply wasted keystrokes.</value>
-  </data>
-  <data name="S1751_IsActivatedByDefault" xml:space="preserve">
-    <value>True</value>
-  </data>
-  <data name="S1751_Remediation" xml:space="preserve">
-    <value>Constant/Issue</value>
-  </data>
-  <data name="S1751_RemediationCost" xml:space="preserve">
-    <value>5min</value>
-  </data>
-  <data name="S1751_Severity" xml:space="preserve">
-    <value>Major</value>
-  </data>
-  <data name="S1751_Tags" xml:space="preserve">
-    <value>bug,misra,cert,unused</value>
-  </data>
-  <data name="S1751_Title" xml:space="preserve">
-    <value>Jump statements should not be used unconditionally</value>
-  </data>
-  <data name="S1764_Category" xml:space="preserve">
-    <value>Sonar Bug</value>
-  </data>
-  <data name="S1764_Description" xml:space="preserve">
-    <value>Using the same value on either side of a binary operator is almost always a mistake. In the case of logical operators, it is either a copy/paste error and therefore a bug, or it is simply wasted code, and should be simplified. In the case of bitwise operators and most binary mathematical operators, having the same value on both sides of an operator yields predictable results, and should be simplified.</value>
-  </data>
-  <data name="S1764_IsActivatedByDefault" xml:space="preserve">
-    <value>True</value>
-  </data>
-  <data name="S1764_Remediation" xml:space="preserve">
-    <value>Constant/Issue</value>
-  </data>
-  <data name="S1764_RemediationCost" xml:space="preserve">
-    <value>2min</value>
-  </data>
-  <data name="S1764_Severity" xml:space="preserve">
-    <value>Major</value>
-  </data>
-  <data name="S1764_Tags" xml:space="preserve">
-    <value>bug,cert</value>
-  </data>
-  <data name="S1764_Title" xml:space="preserve">
-    <value>Identical expressions should not be used on both sides of a binary operator</value>
-  </data>
-  <data name="S1848_Category" xml:space="preserve">
-    <value>Sonar Bug</value>
-  </data>
-  <data name="S1848_Description" xml:space="preserve">
-    <value>There is no good reason to create a new object to not do anything with it. Most of the time, this is due to a missing piece of code and so could lead to an unexpected behavior in production.</value>
-  </data>
-  <data name="S1848_IsActivatedByDefault" xml:space="preserve">
-    <value>True</value>
-  </data>
-  <data name="S1848_Remediation" xml:space="preserve">
-    <value>Constant/Issue</value>
-  </data>
-  <data name="S1848_RemediationCost" xml:space="preserve">
-    <value>5min</value>
-  </data>
-  <data name="S1848_Severity" xml:space="preserve">
-    <value>Major</value>
-  </data>
-  <data name="S1848_Tags" xml:space="preserve">
-    <value />
-  </data>
-  <data name="S1848_Title" xml:space="preserve">
-    <value>Objects should not be created to be dropped immediately without being used</value>
-  </data>
-  <data name="S1854_Category" xml:space="preserve">
-    <value>Sonar Bug</value>
-  </data>
-  <data name="S1854_Description" xml:space="preserve">
-    <value>A dead store happens when a local variable is assigned a value that is not read by any subsequent instruction. Calculating or retrieving a value only to then overwrite it or throw it away, could indicate a serious error in the code. Even if it's not an error, it is at best a waste of resources. Therefore all calculated values should be used.</value>
-  </data>
-  <data name="S1854_IsActivatedByDefault" xml:space="preserve">
-    <value>True</value>
-  </data>
-  <data name="S1854_Remediation" xml:space="preserve">
-    <value>Constant/Issue</value>
-  </data>
-  <data name="S1854_RemediationCost" xml:space="preserve">
-    <value>15min</value>
-  </data>
-  <data name="S1854_Severity" xml:space="preserve">
-    <value>Major</value>
-  </data>
-  <data name="S1854_Tags" xml:space="preserve">
-    <value>cwe,bug,cert,unused</value>
-  </data>
-  <data name="S1854_Title" xml:space="preserve">
-    <value>Dead stores should be removed</value>
-  </data>
-  <data name="S1858_Category" xml:space="preserve">
-    <value>Sonar Code Smell</value>
-  </data>
-  <data name="S1858_Description" xml:space="preserve">
-    <value>Invoking a method designed to return a string representation of an object which is already a string is a waste of keystrokes. Similarly, explicitly invoking ToString() when the compiler would do it implicitly is also needless code-bloat.</value>
-  </data>
-  <data name="S1858_IsActivatedByDefault" xml:space="preserve">
-    <value>False</value>
-  </data>
-  <data name="S1858_Remediation" xml:space="preserve">
-    <value>Constant/Issue</value>
-  </data>
-  <data name="S1858_RemediationCost" xml:space="preserve">
-    <value>2min</value>
-  </data>
-  <data name="S1858_Severity" xml:space="preserve">
-    <value>Minor</value>
-  </data>
-  <data name="S1858_Tags" xml:space="preserve">
-    <value>finding,clumsy</value>
-  </data>
-  <data name="S1858_Title" xml:space="preserve">
-    <value>"ToString()" calls should not be redundant</value>
-  </data>
-  <data name="S1862_Category" xml:space="preserve">
-    <value>Sonar Bug</value>
-  </data>
-  <data name="S1862_Description" xml:space="preserve">
-    <value>A chain of if/else if statements is evaluated from top to bottom. At most, only one branch will be executed: the first one with a condition that evaluates to true. </value>
-  </data>
-  <data name="S1862_IsActivatedByDefault" xml:space="preserve">
-    <value>True</value>
-  </data>
-  <data name="S1862_Remediation" xml:space="preserve">
-    <value>Constant/Issue</value>
-  </data>
-  <data name="S1862_RemediationCost" xml:space="preserve">
-    <value>10min</value>
-  </data>
-  <data name="S1862_Severity" xml:space="preserve">
-    <value>Major</value>
-  </data>
-  <data name="S1862_Tags" xml:space="preserve">
-    <value>bug,cert,unused,pitfall</value>
-  </data>
-  <data name="S1862_Title" xml:space="preserve">
-    <value>Related "if/else if" statements should not have the same condition</value>
-  </data>
-  <data name="S1871_Category" xml:space="preserve">
-    <value>Sonar Code Smell</value>
-  </data>
-  <data name="S1871_Description" xml:space="preserve">
-    <value>Having two cases in the same switch statement or branches in the same if structure with the same implementation is at best duplicate code, and at worst a coding error. If the same logic is truly needed for both instances, then in an if structure they should be combined, or for a switch, one should fall through to the other.</value>
-  </data>
-  <data name="S1871_IsActivatedByDefault" xml:space="preserve">
-    <value>True</value>
-  </data>
-  <data name="S1871_Remediation" xml:space="preserve">
-    <value>Constant/Issue</value>
-  </data>
-  <data name="S1871_RemediationCost" xml:space="preserve">
-    <value>10min</value>
-  </data>
-  <data name="S1871_Severity" xml:space="preserve">
-    <value>Major</value>
-  </data>
-  <data name="S1871_Tags" xml:space="preserve">
-    <value>design,suspicious</value>
-  </data>
-  <data name="S1871_Title" xml:space="preserve">
-    <value>Two branches in a conditional structure should not have exactly the same implementation</value>
-  </data>
-  <data name="S1905_Category" xml:space="preserve">
-    <value>Sonar Code Smell</value>
-  </data>
-  <data name="S1905_Description" xml:space="preserve">
-    <value>Unnecessary casting expressions make the code harder to read and understand.</value>
-  </data>
-  <data name="S1905_IsActivatedByDefault" xml:space="preserve">
-    <value>True</value>
-  </data>
-  <data name="S1905_Remediation" xml:space="preserve">
-    <value>Constant/Issue</value>
-  </data>
-  <data name="S1905_RemediationCost" xml:space="preserve">
-    <value>5min</value>
-  </data>
-  <data name="S1905_Severity" xml:space="preserve">
-    <value>Minor</value>
-  </data>
-  <data name="S1905_Tags" xml:space="preserve">
-    <value>redundant,clumsy</value>
-  </data>
-  <data name="S1905_Title" xml:space="preserve">
-    <value>Redundant casts should not be used</value>
-  </data>
-  <data name="S1939_Category" xml:space="preserve">
-    <value>Sonar Code Smell</value>
-  </data>
-  <data name="S1939_Description" xml:space="preserve">
-    <value>An inheritance list entry is redundant if:</value>
-  </data>
-  <data name="S1939_IsActivatedByDefault" xml:space="preserve">
-    <value>True</value>
-  </data>
-  <data name="S1939_Remediation" xml:space="preserve">
-    <value>Constant/Issue</value>
-  </data>
-  <data name="S1939_RemediationCost" xml:space="preserve">
-    <value>1min</value>
-  </data>
-  <data name="S1939_Severity" xml:space="preserve">
-    <value>Minor</value>
-  </data>
-  <data name="S1939_Tags" xml:space="preserve">
-    <value>clumsy</value>
-  </data>
-  <data name="S1939_Title" xml:space="preserve">
-    <value>Inheritance list should not be redundant</value>
-  </data>
-  <data name="S1940_Category" xml:space="preserve">
-    <value>Sonar Code Smell</value>
-  </data>
-  <data name="S1940_Description" xml:space="preserve">
-    <value>It is needlessly complex to invert the result of a boolean comparison. The opposite comparison should be made instead.</value>
-  </data>
-  <data name="S1940_IsActivatedByDefault" xml:space="preserve">
-    <value>True</value>
-  </data>
-  <data name="S1940_Remediation" xml:space="preserve">
-    <value>Constant/Issue</value>
-  </data>
-  <data name="S1940_RemediationCost" xml:space="preserve">
-    <value>2min</value>
-  </data>
-  <data name="S1940_Severity" xml:space="preserve">
-    <value>Minor</value>
-  </data>
-  <data name="S1940_Tags" xml:space="preserve">
-    <value>pitfall</value>
-  </data>
-  <data name="S1940_Title" xml:space="preserve">
-    <value>Boolean checks should not be inverted</value>
-  </data>
-  <data name="S1944_Category" xml:space="preserve">
-    <value>Sonar Bug</value>
-  </data>
-  <data name="S1944_Description" xml:space="preserve">
-    <value>Inappropriate casts are issues that will lead to unexpected behavior or runtime errors, such as InvalidCastExceptions. The compiler will catch bad casts from one class to another, but not bad casts to interfaces. Nor will it catch nullable values that are known to be null but that are cast to their underlying value types anyway.</value>
-  </data>
-  <data name="S1944_IsActivatedByDefault" xml:space="preserve">
-    <value>True</value>
-  </data>
-  <data name="S1944_Remediation" xml:space="preserve">
-    <value>Constant/Issue</value>
-  </data>
-  <data name="S1944_RemediationCost" xml:space="preserve">
-    <value>20min</value>
-  </data>
-  <data name="S1944_Severity" xml:space="preserve">
-    <value>Critical</value>
-  </data>
-  <data name="S1944_Tags" xml:space="preserve">
-    <value>cwe,bug,misra,cert,pitfall</value>
-  </data>
-  <data name="S1944_Title" xml:space="preserve">
-    <value>Inappropriate casts should not be made</value>
-  </data>
-  <data name="S1994_Category" xml:space="preserve">
-    <value>Sonar Code Smell</value>
-  </data>
-  <data name="S1994_Description" xml:space="preserve">
-    <value>It can be extremely confusing when a for loop's counter is incremented outside of its increment clause. In such cases, the increment should be moved to the loop's increment clause if at all possible.</value>
-  </data>
-  <data name="S1994_IsActivatedByDefault" xml:space="preserve">
-    <value>False</value>
-  </data>
-  <data name="S1994_Remediation" xml:space="preserve">
-    <value>Constant/Issue</value>
-  </data>
-  <data name="S1994_RemediationCost" xml:space="preserve">
-    <value>20min</value>
-  </data>
-  <data name="S1994_Severity" xml:space="preserve">
-    <value>Critical</value>
-  </data>
-  <data name="S1994_Tags" xml:space="preserve">
-    <value>confusing</value>
-  </data>
-  <data name="S1994_Title" xml:space="preserve">
-    <value>"for" loop increment clauses should modify the loops' counters</value>
-  </data>
-  <data name="S2070_Category" xml:space="preserve">
-    <value>Sonar Vulnerability</value>
-  </data>
-  <data name="S2070_Description" xml:space="preserve">
-    <value>The MD5 algorithm and its successor, SHA-1, are no longer considered secure, because it is too easy to create hash collisions with them. That is, it takes too little computational effort to come up with a different input that produces the same MD5 or SHA-1 hash, and using the new, same-hash value gives an attacker the same access as if he had the originally-hashed value. This applies as well to the other Message-Digest algorithms: MD2, MD4, MD6.</value>
-  </data>
-  <data name="S2070_IsActivatedByDefault" xml:space="preserve">
-    <value>False</value>
-  </data>
-  <data name="S2070_Remediation" xml:space="preserve">
-    <value>Constant/Issue</value>
-  </data>
-  <data name="S2070_RemediationCost" xml:space="preserve">
-    <value>30min</value>
-  </data>
-  <data name="S2070_Severity" xml:space="preserve">
-    <value>Critical</value>
-  </data>
-  <data name="S2070_Tags" xml:space="preserve">
-    <value>cwe,security,owasp-a6,sans-top25-porous</value>
-  </data>
-  <data name="S2070_Title" xml:space="preserve">
-    <value>SHA-1 and Message-Digest hash algorithms should not be used</value>
-  </data>
-  <data name="S2123_Category" xml:space="preserve">
-    <value>Sonar Bug</value>
-  </data>
-  <data name="S2123_Description" xml:space="preserve">
-    <value>A value that is incremented or decremented and then not stored is at best wasted code and at worst a bug.</value>
-  </data>
-  <data name="S2123_IsActivatedByDefault" xml:space="preserve">
-    <value>True</value>
-  </data>
-  <data name="S2123_Remediation" xml:space="preserve">
-    <value>Constant/Issue</value>
-  </data>
-  <data name="S2123_RemediationCost" xml:space="preserve">
-    <value>5min</value>
-  </data>
-  <data name="S2123_Severity" xml:space="preserve">
-    <value>Major</value>
-  </data>
-  <data name="S2123_Tags" xml:space="preserve">
-    <value>bug,unused</value>
-  </data>
-  <data name="S2123_Title" xml:space="preserve">
-    <value>Values should not be uselessly incremented</value>
-  </data>
-  <data name="S2156_Category" xml:space="preserve">
-    <value>Sonar Code Smell</value>
-  </data>
-  <data name="S2156_Description" xml:space="preserve">
-    <value>The difference between private and protected visibility is that child classes can see and use protected members, but they cannot see private ones. Since a sealed class cannot have children, marking its members protected is confusingly pointless.</value>
-  </data>
-  <data name="S2156_IsActivatedByDefault" xml:space="preserve">
-    <value>False</value>
-  </data>
-  <data name="S2156_Remediation" xml:space="preserve">
-    <value>Constant/Issue</value>
-  </data>
-  <data name="S2156_RemediationCost" xml:space="preserve">
-    <value>5min</value>
-  </data>
-  <data name="S2156_Severity" xml:space="preserve">
-    <value>Minor</value>
-  </data>
-  <data name="S2156_Tags" xml:space="preserve">
-    <value>confusing</value>
-  </data>
-  <data name="S2156_Title" xml:space="preserve">
-    <value>"sealed" classes should not have "protected" members</value>
-  </data>
-  <data name="S2178_Category" xml:space="preserve">
-    <value>Sonar Code Smell</value>
-  </data>
-  <data name="S2178_Description" xml:space="preserve">
-    <value>The use of non-short-circuit logic in a boolean context is likely a mistake - one that could cause serious program errors as conditions are evaluated under the wrong circumstances.</value>
-  </data>
-  <data name="S2178_IsActivatedByDefault" xml:space="preserve">
-    <value>True</value>
-  </data>
-  <data name="S2178_Remediation" xml:space="preserve">
-    <value>Constant/Issue</value>
-  </data>
-  <data name="S2178_RemediationCost" xml:space="preserve">
-    <value>5min</value>
-  </data>
-  <data name="S2178_Severity" xml:space="preserve">
-    <value>Blocker</value>
-  </data>
-  <data name="S2178_Tags" xml:space="preserve">
-    <value>cert</value>
-  </data>
-  <data name="S2178_Title" xml:space="preserve">
-    <value>Short-circuit logic should be used in boolean contexts</value>
-  </data>
-  <data name="S2184_Category" xml:space="preserve">
-    <value>Sonar Bug</value>
-  </data>
-  <data name="S2184_Description" xml:space="preserve">
-    <value>When division is performed on ints, the result will always be an int. You can assign that result to a double, float or decimal with automatic type conversion, but having started as an int, the result will likely not be what you expect. If the result of int division is assigned to a floating-point variable, precision will have been lost before the assignment. Instead, at least one operand should be cast or promoted to the final type before the operation takes place.</value>
-  </data>
-  <data name="S2184_IsActivatedByDefault" xml:space="preserve">
-    <value>True</value>
-  </data>
-  <data name="S2184_Remediation" xml:space="preserve">
-    <value>Constant/Issue</value>
-  </data>
-  <data name="S2184_RemediationCost" xml:space="preserve">
-    <value>2min</value>
-  </data>
-  <data name="S2184_Severity" xml:space="preserve">
-    <value>Minor</value>
-  </data>
-  <data name="S2184_Tags" xml:space="preserve">
-    <value>cwe,overflow,bug,sans-top25-risky,misra,cert</value>
-  </data>
-  <data name="S2184_Title" xml:space="preserve">
-    <value>Results of integer division should not be assigned to floating point variables</value>
-  </data>
-  <data name="S2190_Category" xml:space="preserve">
-    <value>Sonar Bug</value>
-  </data>
-  <data name="S2190_Description" xml:space="preserve">
-    <value>Recursion happens when control enters a loop that has no exit. This can happen a method invokes itself, when a pair of methods invoke each other, or when gotos are used to move between two segments of code. It can be a useful tool, but unless the method includes a provision to break out of the recursion and return, the recursion will continue until the stack overflows and the program crashes.</value>
-  </data>
-  <data name="S2190_IsActivatedByDefault" xml:space="preserve">
-    <value>True</value>
-  </data>
-  <data name="S2190_Remediation" xml:space="preserve">
-    <value>Constant/Issue</value>
-  </data>
-  <data name="S2190_RemediationCost" xml:space="preserve">
-    <value>30min</value>
-  </data>
-  <data name="S2190_Severity" xml:space="preserve">
-    <value>Blocker</value>
-  </data>
-  <data name="S2190_Tags" xml:space="preserve">
-    <value>bug</value>
-  </data>
-  <data name="S2190_Title" xml:space="preserve">
-    <value>Recursion should not be infinite</value>
-  </data>
-  <data name="S2197_Category" xml:space="preserve">
-    <value>Sonar Code Smell</value>
-  </data>
-  <data name="S2197_Description" xml:space="preserve">
-    <value>When the modulus of a negative number is calculated, the result will either be negative or zero. Thus, comparing the modulus of a variable for equality with a positive number (or a negative one) could result in unexpected results. </value>
-  </data>
-  <data name="S2197_IsActivatedByDefault" xml:space="preserve">
-    <value>False</value>
-  </data>
-  <data name="S2197_Remediation" xml:space="preserve">
-    <value>Constant/Issue</value>
-  </data>
-  <data name="S2197_RemediationCost" xml:space="preserve">
-    <value>5min</value>
-  </data>
-  <data name="S2197_Severity" xml:space="preserve">
-    <value>Critical</value>
-  </data>
-  <data name="S2197_Tags" xml:space="preserve">
-    <value>cert,suspicious</value>
-  </data>
-  <data name="S2197_Title" xml:space="preserve">
-    <value>Modulus results should not be checked for direct equality</value>
-  </data>
-  <data name="S2201_Category" xml:space="preserve">
-    <value>Sonar Bug</value>
-  </data>
-  <data name="S2201_Description" xml:space="preserve">
-    <value>When the call to a function doesn't have any side effects, what is the point of making the call if the results are ignored? In such case, either the function call is useless and should be dropped or the source code doesn't behave as expected.</value>
-  </data>
-  <data name="S2201_IsActivatedByDefault" xml:space="preserve">
-    <value>True</value>
-  </data>
-  <data name="S2201_Remediation" xml:space="preserve">
-    <value>Constant/Issue</value>
-  </data>
-  <data name="S2201_RemediationCost" xml:space="preserve">
-    <value>10min</value>
-  </data>
-  <data name="S2201_Severity" xml:space="preserve">
-    <value>Major</value>
-  </data>
-  <data name="S2201_Tags" xml:space="preserve">
-    <value>bug,misra,cert</value>
-  </data>
-  <data name="S2201_Title" xml:space="preserve">
-    <value>Return values should not be ignored when function calls don't have any side effects</value>
-  </data>
-  <data name="S2219_Category" xml:space="preserve">
-    <value>Sonar Code Smell</value>
-  </data>
-  <data name="S2219_Description" xml:space="preserve">
-    <value>To check the type of an object there are several options:</value>
-  </data>
-  <data name="S2219_IsActivatedByDefault" xml:space="preserve">
-    <value>True</value>
-  </data>
-  <data name="S2219_Remediation" xml:space="preserve">
-    <value>Constant/Issue</value>
-  </data>
-  <data name="S2219_RemediationCost" xml:space="preserve">
-    <value>5min</value>
-  </data>
-  <data name="S2219_Severity" xml:space="preserve">
-    <value>Minor</value>
-  </data>
-  <data name="S2219_Tags" xml:space="preserve">
-    <value>clumsy</value>
-  </data>
-  <data name="S2219_Title" xml:space="preserve">
-    <value>Runtime type checking should be simplified</value>
-  </data>
-  <data name="S2223_Category" xml:space="preserve">
-    <value>Sonar Code Smell</value>
-  </data>
-  <data name="S2223_Description" xml:space="preserve">
-    <value>A static field that is neither constant nor read-only is not thread-safe. Correctly accessing these fields from different threads needs synchronization with locks. Improper synchronization may lead to unexpected results, thus publicly visible static fields are best suited for storing non-changing data shared by many consumers. To enforce this intent, these fields should be marked readonly or converted to constants.</value>
-  </data>
-  <data name="S2223_IsActivatedByDefault" xml:space="preserve">
-    <value>True</value>
-  </data>
-  <data name="S2223_Remediation" xml:space="preserve">
-    <value>Constant/Issue</value>
-  </data>
-  <data name="S2223_RemediationCost" xml:space="preserve">
-    <value>20min</value>
-  </data>
-  <data name="S2223_Severity" xml:space="preserve">
-    <value>Critical</value>
-  </data>
-  <data name="S2223_Tags" xml:space="preserve">
-    <value>pitfall</value>
-  </data>
-  <data name="S2223_Title" xml:space="preserve">
-    <value>Non-constant static fields should not be visible</value>
-  </data>
-  <data name="S2225_Category" xml:space="preserve">
-    <value>Sonar Bug</value>
-  </data>
-  <data name="S2225_Description" xml:space="preserve">
-    <value>Calling ToString() on an object should always return a string. Returning null instead contravenes the method's implicit contract.</value>
-  </data>
-  <data name="S2225_IsActivatedByDefault" xml:space="preserve">
-    <value>True</value>
-  </data>
-  <data name="S2225_Remediation" xml:space="preserve">
-    <value>Constant/Issue</value>
-  </data>
-  <data name="S2225_RemediationCost" xml:space="preserve">
-    <value>5min</value>
-  </data>
-  <data name="S2225_Severity" xml:space="preserve">
-    <value>Major</value>
-  </data>
-  <data name="S2225_Tags" xml:space="preserve">
-    <value>cwe,bug</value>
-  </data>
-  <data name="S2225_Title" xml:space="preserve">
-    <value>"ToString()" method should not return null</value>
-  </data>
-  <data name="S2228_Category" xml:space="preserve">
-    <value>Sonar Vulnerability</value>
-  </data>
-  <data name="S2228_Description" xml:space="preserve">
-    <value>Debug statements are always useful during development. But include them in production code - particularly in code that runs client-side - and you run the risk of inadvertently exposing sensitive information.</value>
-  </data>
-  <data name="S2228_IsActivatedByDefault" xml:space="preserve">
-    <value>False</value>
-  </data>
-  <data name="S2228_Remediation" xml:space="preserve">
-    <value>Constant/Issue</value>
-  </data>
-  <data name="S2228_RemediationCost" xml:space="preserve">
-    <value>5min</value>
-  </data>
-  <data name="S2228_Severity" xml:space="preserve">
-    <value>Minor</value>
-  </data>
-  <data name="S2228_Tags" xml:space="preserve">
-    <value>security,owasp-a6</value>
-  </data>
-  <data name="S2228_Title" xml:space="preserve">
-    <value>Console logging should not be used</value>
-  </data>
-  <data name="S2234_Category" xml:space="preserve">
-    <value>Sonar Bug</value>
-  </data>
-  <data name="S2234_Description" xml:space="preserve">
-    <value>When the names of parameters in a method call match the names of the method arguments, it contributes to clearer, more readable code. However, when the names match, but are passed in a different order than the method arguments, it indicates a mistake in the parameter order which will likely lead to unexpected results.</value>
-  </data>
-  <data name="S2234_IsActivatedByDefault" xml:space="preserve">
-    <value>True</value>
-  </data>
-  <data name="S2234_Remediation" xml:space="preserve">
-    <value>Constant/Issue</value>
-  </data>
-  <data name="S2234_RemediationCost" xml:space="preserve">
-    <value>5min</value>
-  </data>
-  <data name="S2234_Severity" xml:space="preserve">
-    <value>Major</value>
-  </data>
-  <data name="S2234_Tags" xml:space="preserve">
-    <value>bug</value>
-  </data>
-  <data name="S2234_Title" xml:space="preserve">
-    <value>Parameters should be passed in the correct order</value>
-  </data>
-  <data name="S2259_Category" xml:space="preserve">
-    <value>Sonar Bug</value>
-  </data>
-  <data name="S2259_Description" xml:space="preserve">
-    <value>A reference to null should never be dereferenced/accessed. Doing so will cause a NullReferenceException to be thrown. At best, such an exception will cause abrupt program termination. At worst, it could expose debugging information that would be useful to an attacker, or it could allow an attacker to bypass security measures.</value>
-  </data>
-  <data name="S2259_IsActivatedByDefault" xml:space="preserve">
-    <value>True</value>
-  </data>
-  <data name="S2259_Remediation" xml:space="preserve">
-    <value>Constant/Issue</value>
-  </data>
-  <data name="S2259_RemediationCost" xml:space="preserve">
-    <value>10min</value>
-  </data>
-  <data name="S2259_Severity" xml:space="preserve">
-    <value>Major</value>
-  </data>
-  <data name="S2259_Tags" xml:space="preserve">
-    <value>cwe,bug,cert</value>
-  </data>
-  <data name="S2259_Title" xml:space="preserve">
-    <value>Null pointers should not be dereferenced</value>
-  </data>
-  <data name="S2275_Category" xml:space="preserve">
-    <value>Sonar Bug</value>
-  </data>
-  <data name="S2275_Description" xml:space="preserve">
-    <value>Because composite format strings are interpreted at runtime, rather than validated by the compiler, they can contain errors that lead to unexpected behaviors or runtime errors. This rule statically validates the good behavior of composite formats when calling the methods of String.Format, StringBuilder.AppendFormat, Console.Write, Console.WriteLine, TextWriter.Write, TextWriter.WriteLine, Debug.WriteLine(String, Object[]), Trace.TraceError(String, Object[]), Trace.TraceInformation(String, Object[]), Trace.TraceWarning(String, Object[]) and TraceSource.TraceInformation(String, Object[]). </value>
-  </data>
-  <data name="S2275_IsActivatedByDefault" xml:space="preserve">
-    <value>True</value>
-  </data>
-  <data name="S2275_Remediation" xml:space="preserve">
-    <value>Constant/Issue</value>
-  </data>
-  <data name="S2275_RemediationCost" xml:space="preserve">
-    <value>10min</value>
-  </data>
-  <data name="S2275_Severity" xml:space="preserve">
-    <value>Blocker</value>
-  </data>
-  <data name="S2275_Tags" xml:space="preserve">
-    <value>bug,cert,pitfall</value>
-  </data>
-  <data name="S2275_Title" xml:space="preserve">
-    <value>Composite format strings should not lead to unexpected behavior at runtime</value>
-  </data>
-  <data name="S2278_Category" xml:space="preserve">
-    <value>Sonar Vulnerability</value>
-  </data>
-  <data name="S2278_Description" xml:space="preserve">
-    <value>According to the US National Institute of Standards and Technology (NIST), the Data Encryption Standard (DES) is no longer considered secure:</value>
-  </data>
-  <data name="S2278_IsActivatedByDefault" xml:space="preserve">
-    <value>True</value>
-  </data>
-  <data name="S2278_Remediation" xml:space="preserve">
-    <value>Constant/Issue</value>
-  </data>
-  <data name="S2278_RemediationCost" xml:space="preserve">
-    <value>20min</value>
-  </data>
-  <data name="S2278_Severity" xml:space="preserve">
-    <value>Blocker</value>
-  </data>
-  <data name="S2278_Tags" xml:space="preserve">
-    <value>cwe,security,cert,owasp-a6,sans-top25-porous</value>
-  </data>
-  <data name="S2278_Title" xml:space="preserve">
-    <value>Neither DES (Data Encryption Standard) nor DESede (3DES) should be used</value>
-  </data>
-  <data name="S2290_Category" xml:space="preserve">
-    <value>Sonar Code Smell</value>
-  </data>
-  <data name="S2290_Description" xml:space="preserve">
-    <value>Field-like events are events that do not have explicit add and remove methods. The compiler generates a private delegate field to back the event, as well as generating the implicit add and remove methods.</value>
-  </data>
-  <data name="S2290_IsActivatedByDefault" xml:space="preserve">
-    <value>True</value>
-  </data>
-  <data name="S2290_Remediation" xml:space="preserve">
-    <value>Constant/Issue</value>
-  </data>
-  <data name="S2290_RemediationCost" xml:space="preserve">
-    <value>20min</value>
-  </data>
-  <data name="S2290_Severity" xml:space="preserve">
-    <value>Critical</value>
-  </data>
-  <data name="S2290_Tags" xml:space="preserve">
-    <value />
-  </data>
-  <data name="S2290_Title" xml:space="preserve">
-    <value>Field-like events should not be virtual</value>
-  </data>
-  <data name="S2291_Category" xml:space="preserve">
-    <value>Sonar Code Smell</value>
-  </data>
-  <data name="S2291_Description" xml:space="preserve">
-    <value>Enumerable.Sum() always executes addition in a checked context, so an OverflowException will be thrown if the value exceeds MaxValue even if an unchecked context was specified. Using an unchecked context anyway represents a misunderstanding of how Sum works.</value>
-  </data>
-  <data name="S2291_IsActivatedByDefault" xml:space="preserve">
-    <value>True</value>
-  </data>
-  <data name="S2291_Remediation" xml:space="preserve">
-    <value>Constant/Issue</value>
-  </data>
-  <data name="S2291_RemediationCost" xml:space="preserve">
-    <value>15min</value>
-  </data>
-  <data name="S2291_Severity" xml:space="preserve">
-    <value>Critical</value>
-  </data>
-  <data name="S2291_Tags" xml:space="preserve">
-    <value>error-handling,bug</value>
-  </data>
-  <data name="S2291_Title" xml:space="preserve">
-    <value>Overflow checking should not be disabled for "Enumerable.Sum"</value>
-  </data>
-  <data name="S2292_Category" xml:space="preserve">
-    <value>Sonar Code Smell</value>
-  </data>
-  <data name="S2292_Description" xml:space="preserve">
-    <value>Trivial properties, which include no logic but setting and getting a backing field should be converted to auto-implemented properties, yielding cleaner and more readable code.</value>
-  </data>
-  <data name="S2292_IsActivatedByDefault" xml:space="preserve">
-    <value>True</value>
-  </data>
-  <data name="S2292_Remediation" xml:space="preserve">
-    <value>Constant/Issue</value>
-  </data>
-  <data name="S2292_RemediationCost" xml:space="preserve">
-    <value>5min</value>
-  </data>
-  <data name="S2292_Severity" xml:space="preserve">
-    <value>Minor</value>
-  </data>
-  <data name="S2292_Tags" xml:space="preserve">
-    <value>clumsy</value>
-  </data>
-  <data name="S2292_Title" xml:space="preserve">
-    <value>Trivial properties should be auto-implemented</value>
-  </data>
-  <data name="S2306_Category" xml:space="preserve">
-    <value>Sonar Code Smell</value>
-  </data>
-  <data name="S2306_Description" xml:space="preserve">
-    <value>Since C# 5.0, async and await are contextual keywords. Contextual keywords do have a particular meaning in some contexts, but can still be used as variable names. Keywords, on the other hand, are always reserved, and therefore are not valid variable names. To avoid any confusion though, it is best to not use async and await as identifiers.</value>
-  </data>
-  <data name="S2306_IsActivatedByDefault" xml:space="preserve">
-    <value>True</value>
-  </data>
-  <data name="S2306_Remediation" xml:space="preserve">
-    <value>Constant/Issue</value>
-  </data>
-  <data name="S2306_RemediationCost" xml:space="preserve">
-    <value>5min</value>
-  </data>
-  <data name="S2306_Severity" xml:space="preserve">
-    <value>Blocker</value>
-  </data>
-  <data name="S2306_Tags" xml:space="preserve">
-    <value>pitfall</value>
-  </data>
-  <data name="S2306_Title" xml:space="preserve">
-    <value>"async" and "await" should not be used as identifiers</value>
-  </data>
-  <data name="S2325_Category" xml:space="preserve">
-    <value>Sonar Code Smell</value>
-  </data>
-  <data name="S2325_Description" xml:space="preserve">
-    <value>Class methods and properties that don't access instance data can be static to prevent any misunderstanding about the contract of the method. </value>
-  </data>
-  <data name="S2325_IsActivatedByDefault" xml:space="preserve">
-    <value>False</value>
-  </data>
-  <data name="S2325_Remediation" xml:space="preserve">
-    <value>Constant/Issue</value>
-  </data>
-  <data name="S2325_RemediationCost" xml:space="preserve">
-    <value>5min</value>
-  </data>
-  <data name="S2325_Severity" xml:space="preserve">
-    <value>Minor</value>
-  </data>
-  <data name="S2325_Tags" xml:space="preserve">
-    <value>pitfall</value>
-  </data>
-  <data name="S2325_Title" xml:space="preserve">
-    <value>Methods and properties that don't access instance data should be static</value>
-  </data>
-  <data name="S2326_Category" xml:space="preserve">
-    <value>Sonar Code Smell</value>
-  </data>
-  <data name="S2326_Description" xml:space="preserve">
-    <value>Type parameters that aren't used are dead code, which can only distract and possibly confuse developers during maintenance. Therefore, unused type parameters should be removed.</value>
-  </data>
-  <data name="S2326_IsActivatedByDefault" xml:space="preserve">
-    <value>True</value>
-  </data>
-  <data name="S2326_Remediation" xml:space="preserve">
-    <value>Constant/Issue</value>
-  </data>
-  <data name="S2326_RemediationCost" xml:space="preserve">
-    <value>5min</value>
-  </data>
-  <data name="S2326_Severity" xml:space="preserve">
-    <value>Major</value>
-  </data>
-  <data name="S2326_Tags" xml:space="preserve">
-    <value>cert,unused</value>
-  </data>
-  <data name="S2326_Title" xml:space="preserve">
-    <value>Unused type parameters should be removed</value>
-  </data>
-  <data name="S2328_Category" xml:space="preserve">
-    <value>Sonar Bug</value>
-  </data>
-  <data name="S2328_Description" xml:space="preserve">
-    <value>GetHashCode is used to file an object in a Dictionary or Hashtable. If GetHashCode uses non-readonly fields and those fields change after the object is stored, the object immediately becomes mis-filed in the Hashtable. Any subsequent test to see if the object is in the Hashtable will return a false negative.</value>
-  </data>
-  <data name="S2328_IsActivatedByDefault" xml:space="preserve">
-    <value>True</value>
-  </data>
-  <data name="S2328_Remediation" xml:space="preserve">
-    <value>Constant/Issue</value>
-  </data>
-  <data name="S2328_RemediationCost" xml:space="preserve">
-    <value>10min</value>
-  </data>
-  <data name="S2328_Severity" xml:space="preserve">
-    <value>Minor</value>
-  </data>
-  <data name="S2328_Tags" xml:space="preserve">
-    <value>bug</value>
-  </data>
-  <data name="S2328_Title" xml:space="preserve">
-    <value>"GetHashCode" should not reference mutable fields</value>
-  </data>
-  <data name="S2330_Category" xml:space="preserve">
-    <value>Sonar Code Smell</value>
-  </data>
-  <data name="S2330_Description" xml:space="preserve">
-    <value>Array covariance is the principle that if an implicit or explicit reference conversion exits from type A to B, then the same conversion exists from the array type A[] to B[].</value>
-  </data>
-  <data name="S2330_IsActivatedByDefault" xml:space="preserve">
-    <value>False</value>
-  </data>
-  <data name="S2330_Remediation" xml:space="preserve">
-    <value>Constant/Issue</value>
-  </data>
-  <data name="S2330_RemediationCost" xml:space="preserve">
-    <value>15min</value>
-  </data>
-  <data name="S2330_Severity" xml:space="preserve">
-    <value>Critical</value>
-  </data>
-  <data name="S2330_Tags" xml:space="preserve">
-    <value>pitfall</value>
-  </data>
-  <data name="S2330_Title" xml:space="preserve">
-    <value>Array covariance should not be used</value>
-  </data>
-  <data name="S2333_Category" xml:space="preserve">
-    <value>Sonar Code Smell</value>
-  </data>
-  <data name="S2333_Description" xml:space="preserve">
-    <value>Unnecessary keywords simply clutter the code and should be removed. Specifically:</value>
-  </data>
-  <data name="S2333_IsActivatedByDefault" xml:space="preserve">
-    <value>False</value>
-  </data>
-  <data name="S2333_Remediation" xml:space="preserve">
-    <value>Constant/Issue</value>
-  </data>
-  <data name="S2333_RemediationCost" xml:space="preserve">
-    <value>2min</value>
-  </data>
-  <data name="S2333_Severity" xml:space="preserve">
-    <value>Minor</value>
-  </data>
-  <data name="S2333_Tags" xml:space="preserve">
-    <value>unused,finding,clumsy</value>
-  </data>
-  <data name="S2333_Title" xml:space="preserve">
-    <value>Redundant modifiers should not be used</value>
-  </data>
-  <data name="S2339_Category" xml:space="preserve">
-    <value>Sonar Code Smell</value>
-  </data>
-  <data name="S2339_Description" xml:space="preserve">
-    <value>Constant members are copied at compile time to the call sites, instead of being fetched at runtime.</value>
-  </data>
-  <data name="S2339_IsActivatedByDefault" xml:space="preserve">
-    <value>False</value>
-  </data>
-  <data name="S2339_Remediation" xml:space="preserve">
-    <value>Constant/Issue</value>
-  </data>
-  <data name="S2339_RemediationCost" xml:space="preserve">
-    <value>5min</value>
-  </data>
-  <data name="S2339_Severity" xml:space="preserve">
-    <value>Critical</value>
-  </data>
-  <data name="S2339_Tags" xml:space="preserve">
-    <value>pitfall</value>
-  </data>
-  <data name="S2339_Title" xml:space="preserve">
-    <value>Public constant members should not be used</value>
-  </data>
-  <data name="S2342_Category" xml:space="preserve">
-    <value>Sonar Code Smell</value>
-  </data>
-  <data name="S2342_Description" xml:space="preserve">
-    <value>Shared naming conventions allow teams to collaborate efficiently. This rule checks that all enum names match a provided regular expression.</value>
-  </data>
-  <data name="S2342_IsActivatedByDefault" xml:space="preserve">
-    <value>True</value>
-  </data>
-  <data name="S2342_Remediation" xml:space="preserve">
-    <value>Constant/Issue</value>
-  </data>
-  <data name="S2342_RemediationCost" xml:space="preserve">
-    <value>5min</value>
-  </data>
-  <data name="S2342_Severity" xml:space="preserve">
-    <value>Minor</value>
-  </data>
-  <data name="S2342_Tags" xml:space="preserve">
-    <value>convention</value>
-  </data>
-  <data name="S2342_Title" xml:space="preserve">
-    <value>Enumeration types should comply with a naming convention</value>
-  </data>
-  <data name="S2344_Category" xml:space="preserve">
-    <value>Sonar Code Smell</value>
-  </data>
-  <data name="S2344_Description" xml:space="preserve">
-    <value>The information that an enumeration type is actually an enumeration or a set of flags should not be duplicated in its name.</value>
-  </data>
-  <data name="S2344_IsActivatedByDefault" xml:space="preserve">
-    <value>True</value>
-  </data>
-  <data name="S2344_Remediation" xml:space="preserve">
-    <value>Constant/Issue</value>
-  </data>
-  <data name="S2344_RemediationCost" xml:space="preserve">
-    <value>5min</value>
-  </data>
-  <data name="S2344_Severity" xml:space="preserve">
-    <value>Minor</value>
-  </data>
-  <data name="S2344_Tags" xml:space="preserve">
-    <value>convention</value>
-  </data>
-  <data name="S2344_Title" xml:space="preserve">
-    <value>Enumeration type names should not have "Flags" or "Enum" suffixes</value>
-  </data>
-  <data name="S2345_Category" xml:space="preserve">
-    <value>Sonar Bug</value>
-  </data>
-  <data name="S2345_Description" xml:space="preserve">
-    <value>Flags enumerations should not rely on the language to initialize the values of their members. Implicit initialization will set the first member to 0, and increment the value by one for each subsequent member. This implicit behavior does not allow members to be combined using the bitwise or operator in a useful way.</value>
-  </data>
-  <data name="S2345_IsActivatedByDefault" xml:space="preserve">
-    <value>True</value>
-  </data>
-  <data name="S2345_Remediation" xml:space="preserve">
-    <value>Constant/Issue</value>
-  </data>
-  <data name="S2345_RemediationCost" xml:space="preserve">
-    <value>5min</value>
-  </data>
-  <data name="S2345_Severity" xml:space="preserve">
-    <value>Minor</value>
-  </data>
-  <data name="S2345_Tags" xml:space="preserve">
-    <value>bug</value>
-  </data>
-  <data name="S2345_Title" xml:space="preserve">
-    <value>Flags enumerations should explicitly initialize all their members</value>
-  </data>
-  <data name="S2346_Category" xml:space="preserve">
-    <value>Sonar Code Smell</value>
-  </data>
-  <data name="S2346_Description" xml:space="preserve">
-    <value>Consisitent use of "None" in flags enumerations indicates that all flag values are cleared. The value 0 should not be used to indicate any other state, since there is no way to check that the bit 0 is set.</value>
-  </data>
-  <data name="S2346_IsActivatedByDefault" xml:space="preserve">
-    <value>True</value>
-  </data>
-  <data name="S2346_Remediation" xml:space="preserve">
-    <value>Constant/Issue</value>
-  </data>
-  <data name="S2346_RemediationCost" xml:space="preserve">
-    <value>5min</value>
-  </data>
-  <data name="S2346_Severity" xml:space="preserve">
-    <value>Critical</value>
-  </data>
-  <data name="S2346_Tags" xml:space="preserve">
-    <value>convention</value>
-  </data>
-  <data name="S2346_Title" xml:space="preserve">
-    <value>Flags enumerations zero-value members should be named "None"</value>
-  </data>
-  <data name="S2357_Category" xml:space="preserve">
-    <value>Sonar Code Smell</value>
-  </data>
-  <data name="S2357_Description" xml:space="preserve">
-    <value>Fields should not be part of an API, and therefore should always be private. Indeed, they cannot be added to an interface for instance, and validation cannot be added later on without breaking backward compatiblity. Instead, developers should encapsulate their fields into properties. Explicit property getters and setters can be introduced for validation purposes or to smooth the transition to a newer system.</value>
-  </data>
-  <data name="S2357_IsActivatedByDefault" xml:space="preserve">
-    <value>False</value>
-  </data>
-  <data name="S2357_Remediation" xml:space="preserve">
-    <value>Constant/Issue</value>
-  </data>
-  <data name="S2357_RemediationCost" xml:space="preserve">
-    <value>30min</value>
-  </data>
-  <data name="S2357_Severity" xml:space="preserve">
-    <value>Major</value>
-  </data>
-  <data name="S2357_Tags" xml:space="preserve">
-    <value>pitfall</value>
-  </data>
-  <data name="S2357_Title" xml:space="preserve">
-    <value>Fields should be private</value>
-  </data>
-  <data name="S2360_Category" xml:space="preserve">
-    <value>Sonar Code Smell</value>
-  </data>
-  <data name="S2360_Description" xml:space="preserve">
-    <value>The overloading mechanism should be used in place of optional parameters for several reasons:</value>
-  </data>
-  <data name="S2360_IsActivatedByDefault" xml:space="preserve">
-    <value>False</value>
-  </data>
-  <data name="S2360_Remediation" xml:space="preserve">
-    <value>Constant/Issue</value>
-  </data>
-  <data name="S2360_RemediationCost" xml:space="preserve">
-    <value>5min</value>
-  </data>
-  <data name="S2360_Severity" xml:space="preserve">
-    <value>Critical</value>
-  </data>
-  <data name="S2360_Tags" xml:space="preserve">
-    <value>pitfall</value>
-  </data>
-  <data name="S2360_Title" xml:space="preserve">
-    <value>Optional parameters should not be used</value>
-  </data>
-  <data name="S2365_Category" xml:space="preserve">
-    <value>Sonar Code Smell</value>
-  </data>
-  <data name="S2365_Description" xml:space="preserve">
-    <value>Most developers expect property access to be as efficient as field access. However, if a property returns a copy of an array or collection, it will be much slower than a simple field access, contrary to the caller's likely expectations. Therefore, such properties should be refactored into methods so that callers are not surprised by unexpectedly poor performance.</value>
-  </data>
-  <data name="S2365_IsActivatedByDefault" xml:space="preserve">
-    <value>True</value>
-  </data>
-  <data name="S2365_Remediation" xml:space="preserve">
-    <value>Constant/Issue</value>
-  </data>
-  <data name="S2365_RemediationCost" xml:space="preserve">
-    <value>5min</value>
-  </data>
-  <data name="S2365_Severity" xml:space="preserve">
-    <value>Critical</value>
-  </data>
-  <data name="S2365_Tags" xml:space="preserve">
-    <value>api-design,performance</value>
-  </data>
-  <data name="S2365_Title" xml:space="preserve">
-    <value>Properties should not make collection or array copies</value>
-  </data>
-  <data name="S2368_Category" xml:space="preserve">
-    <value>Sonar Code Smell</value>
-  </data>
-  <data name="S2368_Description" xml:space="preserve">
-    <value>Exposing methods with multidimensional array parameters requires developers to have advanced knowledge about the language in order to be able to use them. Moreover, what exactly to pass to such parameters is not intuitive. Therefore, such methods should not be exposed, but can be used internally.</value>
-  </data>
-  <data name="S2368_IsActivatedByDefault" xml:space="preserve">
-    <value>True</value>
-  </data>
-  <data name="S2368_Remediation" xml:space="preserve">
-    <value>Constant/Issue</value>
-  </data>
-  <data name="S2368_RemediationCost" xml:space="preserve">
-    <value>1h</value>
-  </data>
-  <data name="S2368_Severity" xml:space="preserve">
-    <value>Blocker</value>
-  </data>
-  <data name="S2368_Tags" xml:space="preserve">
-    <value>pitfall</value>
-  </data>
-  <data name="S2368_Title" xml:space="preserve">
-    <value>Public methods should not have multidimensional array parameters</value>
-  </data>
-  <data name="S2372_Category" xml:space="preserve">
-    <value>Sonar Code Smell</value>
-  </data>
-  <data name="S2372_Description" xml:space="preserve">
-    <value>Property getters should be simple operations that are always safe to call. If exceptions need to be thrown, it is best to convert the property to a method. </value>
-  </data>
-  <data name="S2372_IsActivatedByDefault" xml:space="preserve">
-    <value>True</value>
-  </data>
-  <data name="S2372_Remediation" xml:space="preserve">
-    <value>Constant/Issue</value>
-  </data>
-  <data name="S2372_RemediationCost" xml:space="preserve">
-    <value>20min</value>
-  </data>
-  <data name="S2372_Severity" xml:space="preserve">
-    <value>Major</value>
-  </data>
-  <data name="S2372_Tags" xml:space="preserve">
-    <value>error-handling</value>
-  </data>
-  <data name="S2372_Title" xml:space="preserve">
-    <value>Exceptions should not be thrown from property getters</value>
-  </data>
-  <data name="S2376_Category" xml:space="preserve">
-    <value>Sonar Code Smell</value>
-  </data>
-  <data name="S2376_Description" xml:space="preserve">
-    <value>Properties with only setters are confusing and counterintuitive. Instead, a property getter should be added if possible, or the property should be replaced with a setter method.</value>
-  </data>
-  <data name="S2376_IsActivatedByDefault" xml:space="preserve">
-    <value>True</value>
-  </data>
-  <data name="S2376_Remediation" xml:space="preserve">
-    <value>Constant/Issue</value>
-  </data>
-  <data name="S2376_RemediationCost" xml:space="preserve">
-    <value>20min</value>
-  </data>
-  <data name="S2376_Severity" xml:space="preserve">
-    <value>Major</value>
-  </data>
-  <data name="S2376_Tags" xml:space="preserve">
-    <value>pitfall</value>
-  </data>
-  <data name="S2376_Title" xml:space="preserve">
-    <value>Write-only properties should not be used</value>
-  </data>
-  <data name="S2386_Category" xml:space="preserve">
-    <value>Sonar Vulnerability</value>
-  </data>
-  <data name="S2386_Description" xml:space="preserve">
-    <value>public static mutable fields of classes which are accessed directly should be protected to the degree possible. This can be done by reducing the accessibility of the field or by changing the return type to an immutable type.</value>
-  </data>
-  <data name="S2386_IsActivatedByDefault" xml:space="preserve">
-    <value>True</value>
-  </data>
-  <data name="S2386_Remediation" xml:space="preserve">
-    <value>Constant/Issue</value>
-  </data>
-  <data name="S2386_RemediationCost" xml:space="preserve">
-    <value>15min</value>
-  </data>
-  <data name="S2386_Severity" xml:space="preserve">
-    <value>Minor</value>
-  </data>
-  <data name="S2386_Tags" xml:space="preserve">
-    <value>cwe,security,unpredictable,cert</value>
-  </data>
-  <data name="S2386_Title" xml:space="preserve">
-    <value>Mutable fields should not be "public static"</value>
-  </data>
-  <data name="S2387_Category" xml:space="preserve">
-    <value>Sonar Code Smell</value>
-  </data>
-  <data name="S2387_Description" xml:space="preserve">
-    <value>Having a variable with the same name in two unrelated classes is fine, but do the same thing within a class hierarchy and you'll get confusion at best, chaos at worst. Perhaps even worse is the case where a child class field varies from the name of a parent class only by case.</value>
-  </data>
-  <data name="S2387_IsActivatedByDefault" xml:space="preserve">
-    <value>False</value>
-  </data>
-  <data name="S2387_Remediation" xml:space="preserve">
-    <value>Constant/Issue</value>
-  </data>
-  <data name="S2387_RemediationCost" xml:space="preserve">
-    <value>5min</value>
-  </data>
-  <data name="S2387_Severity" xml:space="preserve">
-    <value>Blocker</value>
-  </data>
-  <data name="S2387_Tags" xml:space="preserve">
-    <value>confusing</value>
-  </data>
-  <data name="S2387_Title" xml:space="preserve">
-    <value>Child class fields should not shadow parent class fields</value>
-  </data>
-  <data name="S2436_Category" xml:space="preserve">
-    <value>Sonar Code Smell</value>
-  </data>
-  <data name="S2436_Description" xml:space="preserve">
-    <value>A method or class with too many type parameters has likely aggregated too many responsibilities and should be split.</value>
-  </data>
-  <data name="S2436_IsActivatedByDefault" xml:space="preserve">
-    <value>True</value>
-  </data>
-  <data name="S2436_Remediation" xml:space="preserve">
-    <value>Constant/Issue</value>
-  </data>
-  <data name="S2436_RemediationCost" xml:space="preserve">
-    <value>20min</value>
-  </data>
-  <data name="S2436_Severity" xml:space="preserve">
-    <value>Major</value>
-  </data>
-  <data name="S2436_Tags" xml:space="preserve">
-    <value>brain-overload</value>
-  </data>
-  <data name="S2436_Title" xml:space="preserve">
-    <value>Classes and methods should not have too many generic parameters</value>
-  </data>
-  <data name="S2437_Category" xml:space="preserve">
-    <value>Sonar Code Smell</value>
-  </data>
-  <data name="S2437_Description" xml:space="preserve">
-    <value>Certain bit operations are just silly and should not be performed because their results are predictable.</value>
-  </data>
-  <data name="S2437_IsActivatedByDefault" xml:space="preserve">
-    <value>True</value>
-  </data>
-  <data name="S2437_Remediation" xml:space="preserve">
-    <value>Constant/Issue</value>
-  </data>
-  <data name="S2437_RemediationCost" xml:space="preserve">
-    <value>5min</value>
-  </data>
-  <data name="S2437_Severity" xml:space="preserve">
-    <value>Blocker</value>
-  </data>
-  <data name="S2437_Tags" xml:space="preserve">
-    <value>suspicious</value>
-  </data>
-  <data name="S2437_Title" xml:space="preserve">
-    <value>Silly bit operations should not be performed</value>
-  </data>
-  <data name="S2486_Category" xml:space="preserve">
-    <value>Sonar Code Smell</value>
-  </data>
-  <data name="S2486_Description" xml:space="preserve">
-    <value>When exceptions occur, it is usually a bad idea to simply ignore them. Instead, it is better to handle them properly, or at least to log them.</value>
-  </data>
-  <data name="S2486_IsActivatedByDefault" xml:space="preserve">
-    <value>True</value>
-  </data>
-  <data name="S2486_Remediation" xml:space="preserve">
-    <value>Constant/Issue</value>
-  </data>
-  <data name="S2486_RemediationCost" xml:space="preserve">
-    <value>1h</value>
-  </data>
-  <data name="S2486_Severity" xml:space="preserve">
-    <value>Minor</value>
-  </data>
-  <data name="S2486_Tags" xml:space="preserve">
-    <value>cwe,error-handling,suspicious</value>
-  </data>
-  <data name="S2486_Title" xml:space="preserve">
-    <value>Generic exceptions should not be ignored</value>
-  </data>
-  <data name="S2551_Category" xml:space="preserve">
-    <value>Sonar Bug</value>
-  </data>
-  <data name="S2551_Description" xml:space="preserve">
-    <value>Locking on the current object instance (i.e. this), or on a Type object increases the chance of deadlocks because any other thread could acquire (or attempt to acquire) the same lock for another unrelated purpose. </value>
-  </data>
-  <data name="S2551_IsActivatedByDefault" xml:space="preserve">
-    <value>False</value>
-  </data>
-  <data name="S2551_Remediation" xml:space="preserve">
-    <value>Constant/Issue</value>
-  </data>
-  <data name="S2551_RemediationCost" xml:space="preserve">
-    <value>15min</value>
-  </data>
-  <data name="S2551_Severity" xml:space="preserve">
-    <value>Critical</value>
-  </data>
-  <data name="S2551_Tags" xml:space="preserve">
-    <value>multi-threading,bug</value>
-  </data>
-  <data name="S2551_Title" xml:space="preserve">
-    <value>Types and "this" should not be used for locking</value>
-  </data>
-  <data name="S2583_Category" xml:space="preserve">
-    <value>Sonar Bug</value>
-  </data>
-  <data name="S2583_Description" xml:space="preserve">
-    <value>Conditional expressions which are always true or false can lead to dead code. Such code is always buggy and should never be used in production.</value>
-  </data>
-  <data name="S2583_IsActivatedByDefault" xml:space="preserve">
-    <value>True</value>
-  </data>
-  <data name="S2583_Remediation" xml:space="preserve">
-    <value>Constant/Issue</value>
-  </data>
-  <data name="S2583_RemediationCost" xml:space="preserve">
-    <value>15min</value>
-  </data>
-  <data name="S2583_Severity" xml:space="preserve">
-    <value>Major</value>
-  </data>
-  <data name="S2583_Tags" xml:space="preserve">
-    <value>cwe,bug,misra,cert,unused,pitfall</value>
-  </data>
-  <data name="S2583_Title" xml:space="preserve">
-    <value>Conditionally executed blocks should be reachable</value>
-  </data>
-  <data name="S2589_Category" xml:space="preserve">
-    <value>Sonar Code Smell</value>
-  </data>
-  <data name="S2589_Description" xml:space="preserve">
-    <value>If a boolean expression doesn't change the evaluation of the condition, then it is entirely unnecessary, and can be removed. If it is gratuitous because it does not match the programmer's intent, then it's a bug and the expression should be fixed.</value>
-  </data>
-  <data name="S2589_IsActivatedByDefault" xml:space="preserve">
-    <value>True</value>
-  </data>
-  <data name="S2589_Remediation" xml:space="preserve">
-    <value>Constant/Issue</value>
-  </data>
-  <data name="S2589_RemediationCost" xml:space="preserve">
-    <value>10min</value>
-  </data>
-  <data name="S2589_Severity" xml:space="preserve">
-    <value>Major</value>
-  </data>
-  <data name="S2589_Tags" xml:space="preserve">
-    <value>cwe,bug,misra,cert,redundant</value>
-  </data>
-  <data name="S2589_Title" xml:space="preserve">
-    <value>Boolean expressions should not be gratuitous</value>
-  </data>
-  <data name="S2674_Category" xml:space="preserve">
-    <value>Sonar Bug</value>
-  </data>
-  <data name="S2674_Description" xml:space="preserve">
-    <value>You cannot assume that any given stream reading call will fill the byte[] passed in to the method with the number of bytes requested. Instead, you must check the value returned by the read method to see how many bytes were read. Fail to do so, and you introduce a bug that is both harmful and difficult to reproduce.</value>
-  </data>
-  <data name="S2674_IsActivatedByDefault" xml:space="preserve">
-    <value>False</value>
-  </data>
-  <data name="S2674_Remediation" xml:space="preserve">
-    <value>Constant/Issue</value>
-  </data>
-  <data name="S2674_RemediationCost" xml:space="preserve">
-    <value>15min</value>
-  </data>
-  <data name="S2674_Severity" xml:space="preserve">
-    <value>Minor</value>
-  </data>
-  <data name="S2674_Tags" xml:space="preserve">
-    <value>bug,cert</value>
-  </data>
-  <data name="S2674_Title" xml:space="preserve">
-    <value>The length returned from a stream read should be checked</value>
-  </data>
-  <data name="S2681_Category" xml:space="preserve">
-    <value>Sonar Bug</value>
-  </data>
-  <data name="S2681_Description" xml:space="preserve">
-    <value>Curly braces can be omitted from a one-line block, such as with an if statement or for loop, but doing so can be misleading and induce bugs. </value>
-  </data>
-  <data name="S2681_IsActivatedByDefault" xml:space="preserve">
-    <value>True</value>
-  </data>
-  <data name="S2681_Remediation" xml:space="preserve">
-    <value>Constant/Issue</value>
-  </data>
-  <data name="S2681_RemediationCost" xml:space="preserve">
-    <value>5min</value>
-  </data>
-  <data name="S2681_Severity" xml:space="preserve">
-    <value>Major</value>
-  </data>
-  <data name="S2681_Tags" xml:space="preserve">
-    <value>cwe,bug,cert</value>
-  </data>
-  <data name="S2681_Title" xml:space="preserve">
-    <value>Multiline blocks should be enclosed in curly braces</value>
-  </data>
-  <data name="S2688_Category" xml:space="preserve">
-    <value>Sonar Bug</value>
-  </data>
-  <data name="S2688_Description" xml:space="preserve">
-    <value>NaN is not equal to anything, even itself. Testing for equality or inequality against NaN will yield predictable results, but probably not the ones you want. </value>
-  </data>
-  <data name="S2688_IsActivatedByDefault" xml:space="preserve">
-    <value>True</value>
-  </data>
-  <data name="S2688_Remediation" xml:space="preserve">
-    <value>Constant/Issue</value>
-  </data>
-  <data name="S2688_RemediationCost" xml:space="preserve">
-    <value>5min</value>
-  </data>
-  <data name="S2688_Severity" xml:space="preserve">
-    <value>Major</value>
-  </data>
-  <data name="S2688_Tags" xml:space="preserve">
-    <value>bug,cert</value>
-  </data>
-  <data name="S2688_Title" xml:space="preserve">
-    <value>"NaN" should not be used in comparisons</value>
-  </data>
-  <data name="S2692_Category" xml:space="preserve">
-    <value>Sonar Code Smell</value>
-  </data>
-  <data name="S2692_Description" xml:space="preserve">
-    <value>Most checks against an IndexOf value compare it with -1 because 0 is a valid index. Any checks which look for values &amp;gt;0 ignore the first element, which is likely a bug. If the intent is merely to check inclusion of a value in a string, List, or an array, consider using the Contains method instead.</value>
-  </data>
-  <data name="S2692_IsActivatedByDefault" xml:space="preserve">
-    <value>True</value>
-  </data>
-  <data name="S2692_Remediation" xml:space="preserve">
-    <value>Constant/Issue</value>
-  </data>
-  <data name="S2692_RemediationCost" xml:space="preserve">
-    <value>2min</value>
-  </data>
-  <data name="S2692_Severity" xml:space="preserve">
-    <value>Critical</value>
-  </data>
-  <data name="S2692_Tags" xml:space="preserve">
-    <value>suspicious</value>
-  </data>
-  <data name="S2692_Title" xml:space="preserve">
-    <value>"IndexOf" checks should not be for positive numbers</value>
-  </data>
-  <data name="S2696_Category" xml:space="preserve">
-    <value>Sonar Code Smell</value>
-  </data>
-  <data name="S2696_Description" xml:space="preserve">
-    <value>Correctly updating a static field from a non-static method is tricky to get right and could easily lead to bugs if there are multiple class instances and/or multiple threads in play. </value>
-  </data>
-  <data name="S2696_IsActivatedByDefault" xml:space="preserve">
-    <value>True</value>
-  </data>
-  <data name="S2696_Remediation" xml:space="preserve">
-    <value>Constant/Issue</value>
-  </data>
-  <data name="S2696_RemediationCost" xml:space="preserve">
-    <value>20min</value>
-  </data>
-  <data name="S2696_Severity" xml:space="preserve">
-    <value>Critical</value>
-  </data>
-  <data name="S2696_Tags" xml:space="preserve">
-    <value>multi-threading</value>
-  </data>
-  <data name="S2696_Title" xml:space="preserve">
-    <value>Instance members should not write to "static" fields</value>
-  </data>
-  <data name="S2737_Category" xml:space="preserve">
-    <value>Sonar Code Smell</value>
-  </data>
-  <data name="S2737_Description" xml:space="preserve">
-    <value>A catch clause that only rethrows the caught exception has the same effect as omitting the catch altogether and letting it bubble up automatically, but with more code and the additional detrement of leaving maintainers scratching their heads. </value>
-  </data>
-  <data name="S2737_IsActivatedByDefault" xml:space="preserve">
-    <value>False</value>
-  </data>
-  <data name="S2737_Remediation" xml:space="preserve">
-    <value>Constant/Issue</value>
-  </data>
-  <data name="S2737_RemediationCost" xml:space="preserve">
-    <value>5min</value>
-  </data>
-  <data name="S2737_Severity" xml:space="preserve">
-    <value>Minor</value>
-  </data>
-  <data name="S2737_Tags" xml:space="preserve">
-    <value>cert,unused,finding,clumsy</value>
-  </data>
-  <data name="S2737_Title" xml:space="preserve">
-    <value>"catch" clauses should do more than rethrow</value>
-  </data>
-  <data name="S2743_Category" xml:space="preserve">
-    <value>Sonar Bug</value>
-  </data>
-  <data name="S2743_Description" xml:space="preserve">
-    <value>A static field in a generic type is not shared among instances of different closed constructed types, thus LengthLimitedSingletonCollection&amp;lt;int&amp;gt;.instances and LengthLimitedSingletonCollection&amp;lt;string&amp;gt;.instances will point to different objects, even though instances is seemingly shared among all LengthLimitedSingletonCollection&amp;lt;&amp;gt; generic classes.</value>
-  </data>
-  <data name="S2743_IsActivatedByDefault" xml:space="preserve">
-    <value>True</value>
-  </data>
-  <data name="S2743_Remediation" xml:space="preserve">
-    <value>Constant/Issue</value>
-  </data>
-  <data name="S2743_RemediationCost" xml:space="preserve">
-    <value>10min</value>
-  </data>
-  <data name="S2743_Severity" xml:space="preserve">
-    <value>Major</value>
-  </data>
-  <data name="S2743_Tags" xml:space="preserve">
-    <value>bug</value>
-  </data>
-  <data name="S2743_Title" xml:space="preserve">
-    <value>Static fields should not be used in generic types</value>
-  </data>
-  <data name="S2757_Category" xml:space="preserve">
-    <value>Sonar Bug</value>
-  </data>
-  <data name="S2757_Description" xml:space="preserve">
-    <value>The use of operators pairs ( =+, =- or =! ) where the reversed, single operator was meant (+=, -= or !=) will compile and run, but not produce the expected results.</value>
-  </data>
-  <data name="S2757_IsActivatedByDefault" xml:space="preserve">
-    <value>True</value>
-  </data>
-  <data name="S2757_Remediation" xml:space="preserve">
-    <value>Constant/Issue</value>
-  </data>
-  <data name="S2757_RemediationCost" xml:space="preserve">
-    <value>2min</value>
-  </data>
-  <data name="S2757_Severity" xml:space="preserve">
-    <value>Major</value>
-  </data>
-  <data name="S2757_Tags" xml:space="preserve">
-    <value>bug</value>
-  </data>
-  <data name="S2757_Title" xml:space="preserve">
-    <value>"=+" should not be used instead of "+="</value>
-  </data>
-  <data name="S2758_Category" xml:space="preserve">
-    <value>Sonar Bug</value>
-  </data>
-  <data name="S2758_Description" xml:space="preserve">
-    <value>When the second and third operands of a ternary operator are the same, the operator will always return the same value regardless of the condition. Either the operator itself is pointless, or a mistake was made in coding it. </value>
-  </data>
-  <data name="S2758_IsActivatedByDefault" xml:space="preserve">
-    <value>True</value>
-  </data>
-  <data name="S2758_Remediation" xml:space="preserve">
-    <value>Constant/Issue</value>
-  </data>
-  <data name="S2758_RemediationCost" xml:space="preserve">
-    <value>5min</value>
-  </data>
-  <data name="S2758_Severity" xml:space="preserve">
-    <value>Major</value>
-  </data>
-  <data name="S2758_Tags" xml:space="preserve">
-    <value />
-  </data>
-  <data name="S2758_Title" xml:space="preserve">
-    <value>The ternary operator should not return the same value regardless of the condition</value>
-  </data>
-  <data name="S2760_Category" xml:space="preserve">
-    <value>Sonar Code Smell</value>
-  </data>
-  <data name="S2760_Description" xml:space="preserve">
-    <value>When the same condition is checked twice in a row, it is either confusing - why have separate checks? - or an error - some other condition should have been checked in the second test.</value>
-  </data>
-  <data name="S2760_IsActivatedByDefault" xml:space="preserve">
-    <value>False</value>
-  </data>
-  <data name="S2760_Remediation" xml:space="preserve">
-    <value>Constant/Issue</value>
-  </data>
-  <data name="S2760_RemediationCost" xml:space="preserve">
-    <value>5min</value>
-  </data>
-  <data name="S2760_Severity" xml:space="preserve">
-    <value>Minor</value>
-  </data>
-  <data name="S2760_Tags" xml:space="preserve">
-    <value>suspicious,clumsy</value>
-  </data>
-  <data name="S2760_Title" xml:space="preserve">
-    <value>Sequential tests should not check the same condition</value>
-  </data>
-  <data name="S2761_Category" xml:space="preserve">
-    <value>Sonar Bug</value>
-  </data>
-  <data name="S2761_Description" xml:space="preserve">
-    <value>Calling the ! or ~ prefix operator twice does nothing: the second invocation undoes the first. Such mistakes are typically caused by accidentally double-tapping the key in question without noticing.</value>
-  </data>
-  <data name="S2761_IsActivatedByDefault" xml:space="preserve">
-    <value>True</value>
-  </data>
-  <data name="S2761_Remediation" xml:space="preserve">
-    <value>Constant/Issue</value>
-  </data>
-  <data name="S2761_RemediationCost" xml:space="preserve">
-    <value>5min</value>
-  </data>
-  <data name="S2761_Severity" xml:space="preserve">
-    <value>Major</value>
-  </data>
-  <data name="S2761_Tags" xml:space="preserve">
-    <value>bug</value>
-  </data>
-  <data name="S2761_Title" xml:space="preserve">
-    <value>Doubled prefix operators "!!" and "~~" should not be used</value>
-  </data>
-  <data name="S2930_Category" xml:space="preserve">
-    <value>Sonar Bug</value>
-  </data>
-  <data name="S2930_Description" xml:space="preserve">
-    <value>When writing managed code, you don't need to worry about allocating or freeing memory: The garbage collector takes care of it. For efficiency reasons, some objects such as Bitmap use unmanaged memory, enabling for example the use of pointer arithmetic. Such objects have potentially huge unmanaged memory footprints, but will have tiny managed ones. Unfortunately, the garbage collector only sees the tiny managed footprint, and fails to reclaim the unmanaged memory (by calling Bitmap's finalizer method) in a timely fashion. </value>
-  </data>
-  <data name="S2930_IsActivatedByDefault" xml:space="preserve">
-    <value>True</value>
-  </data>
-  <data name="S2930_Remediation" xml:space="preserve">
-    <value>Constant/Issue</value>
-  </data>
-  <data name="S2930_RemediationCost" xml:space="preserve">
-    <value>10min</value>
-  </data>
-  <data name="S2930_Severity" xml:space="preserve">
-    <value>Blocker</value>
-  </data>
-  <data name="S2930_Tags" xml:space="preserve">
-    <value>cwe,denial-of-service,bug</value>
-  </data>
-  <data name="S2930_Title" xml:space="preserve">
-    <value>"IDisposables" should be disposed</value>
-  </data>
-  <data name="S2931_Category" xml:space="preserve">
-    <value>Sonar Bug</value>
-  </data>
-  <data name="S2931_Description" xml:space="preserve">
-    <value>Classes with IDisposable members are responsible for cleaning up those members by calling their Dispose methods. The best practice here is for the owning class to itself implement IDisposable and call its members' Dispose methods from its own Dispose method.</value>
-  </data>
-  <data name="S2931_IsActivatedByDefault" xml:space="preserve">
-    <value>False</value>
-  </data>
-  <data name="S2931_Remediation" xml:space="preserve">
-    <value>Constant/Issue</value>
-  </data>
-  <data name="S2931_RemediationCost" xml:space="preserve">
-    <value>10min</value>
-  </data>
-  <data name="S2931_Severity" xml:space="preserve">
-    <value>Blocker</value>
-  </data>
-  <data name="S2931_Tags" xml:space="preserve">
-    <value>cwe,denial-of-service,bug</value>
-  </data>
-  <data name="S2931_Title" xml:space="preserve">
-    <value>Classes with "IDisposable" members should implement "IDisposable"</value>
-  </data>
-  <data name="S2933_Category" xml:space="preserve">
-    <value>Sonar Code Smell</value>
-  </data>
-  <data name="S2933_Description" xml:space="preserve">
-    <value>readonly fields can only be assigned in a class constructor. If a class has a field that's not marked readonly but is only set in the constructor, it could cause confusion about the field's intended use. To avoid confusion, such fields should be marked readonly to make their intended use explicit, and to prevent future maintainers from inadvertently changing their use.</value>
-  </data>
-  <data name="S2933_IsActivatedByDefault" xml:space="preserve">
-    <value>True</value>
-  </data>
-  <data name="S2933_Remediation" xml:space="preserve">
-    <value>Constant/Issue</value>
-  </data>
-  <data name="S2933_RemediationCost" xml:space="preserve">
-    <value>2min</value>
-  </data>
-  <data name="S2933_Severity" xml:space="preserve">
-    <value>Major</value>
-  </data>
-  <data name="S2933_Tags" xml:space="preserve">
-    <value>confusing</value>
-  </data>
-  <data name="S2933_Title" xml:space="preserve">
-    <value>Fields that are only assigned in the constructor should be "readonly"</value>
-  </data>
-  <data name="S2934_Category" xml:space="preserve">
-    <value>Sonar Bug</value>
-  </data>
-  <data name="S2934_Description" xml:space="preserve">
-    <value>While the properties of a readonly reference type field can still be changed after initialization, those of a readonly value field, such as a struct, cannot. </value>
-  </data>
-  <data name="S2934_IsActivatedByDefault" xml:space="preserve">
-    <value>True</value>
-  </data>
-  <data name="S2934_Remediation" xml:space="preserve">
-    <value>Constant/Issue</value>
-  </data>
-  <data name="S2934_RemediationCost" xml:space="preserve">
-    <value>20min</value>
-  </data>
-  <data name="S2934_Severity" xml:space="preserve">
-    <value>Minor</value>
-  </data>
-  <data name="S2934_Tags" xml:space="preserve">
-    <value>bug</value>
-  </data>
-  <data name="S2934_Title" xml:space="preserve">
-    <value>Property assignments should not be made for "readonly" fields not constrained to reference types</value>
-  </data>
-  <data name="S2952_Category" xml:space="preserve">
-    <value>Sonar Bug</value>
-  </data>
-  <data name="S2952_Description" xml:space="preserve">
-    <value>It is possible in an IDisposable to call Dispose on class members from any method, but the contract of Dispose is that it will clean up all unmanaged resources. Move disposing of members to some other method, and you risk resource leaks.</value>
-  </data>
-  <data name="S2952_IsActivatedByDefault" xml:space="preserve">
-    <value>False</value>
-  </data>
-  <data name="S2952_Remediation" xml:space="preserve">
-    <value>Constant/Issue</value>
-  </data>
-  <data name="S2952_RemediationCost" xml:space="preserve">
-    <value>20min</value>
-  </data>
-  <data name="S2952_Severity" xml:space="preserve">
-    <value>Critical</value>
-  </data>
-  <data name="S2952_Tags" xml:space="preserve">
-    <value>cwe,denial-of-service,bug</value>
-  </data>
-  <data name="S2952_Title" xml:space="preserve">
-    <value>Classes should "Dispose" of members from the classes' own "Dispose" methods</value>
-  </data>
-  <data name="S2953_Category" xml:space="preserve">
-    <value>Sonar Code Smell</value>
-  </data>
-  <data name="S2953_Description" xml:space="preserve">
-    <value>Dispose as a method name should be used exclusively to implement IDisposable.Dispose to prevent any confusion.</value>
-  </data>
-  <data name="S2953_IsActivatedByDefault" xml:space="preserve">
-    <value>True</value>
-  </data>
-  <data name="S2953_Remediation" xml:space="preserve">
-    <value>Constant/Issue</value>
-  </data>
-  <data name="S2953_RemediationCost" xml:space="preserve">
-    <value>10min</value>
-  </data>
-  <data name="S2953_Severity" xml:space="preserve">
-    <value>Blocker</value>
-  </data>
-  <data name="S2953_Tags" xml:space="preserve">
-    <value>pitfall</value>
-  </data>
-  <data name="S2953_Title" xml:space="preserve">
-    <value>Methods named "Dispose" should implement "IDisposable.Dispose"</value>
-  </data>
-  <data name="S2955_Category" xml:space="preserve">
-    <value>Sonar Bug</value>
-  </data>
-  <data name="S2955_Description" xml:space="preserve">
-    <value>When constraints have not been applied to restrict a generic type parameter to be a reference type, then a value type, such as a struct, could also be passed. In such cases, comparing the type parameter to null would always be false, because a struct can be empty, but never null. If a value type is truly what's expected, then the comparison should use default(). If it's not, then constraints should be added so that no value type can be passed.</value>
-  </data>
-  <data name="S2955_IsActivatedByDefault" xml:space="preserve">
-    <value>False</value>
-  </data>
-  <data name="S2955_Remediation" xml:space="preserve">
-    <value>Constant/Issue</value>
-  </data>
-  <data name="S2955_RemediationCost" xml:space="preserve">
-    <value>10min</value>
-  </data>
-  <data name="S2955_Severity" xml:space="preserve">
-    <value>Minor</value>
-  </data>
-  <data name="S2955_Tags" xml:space="preserve">
-    <value>bug</value>
-  </data>
-  <data name="S2955_Title" xml:space="preserve">
-    <value>Generic parameters not constrained to reference types should not be compared to "null"</value>
-  </data>
-  <data name="S2971_Category" xml:space="preserve">
-    <value>Sonar Code Smell</value>
-  </data>
-  <data name="S2971_Description" xml:space="preserve">
-    <value>In the interests of readability, code that can be simplified should be simplified. To that end, there are several ways IEnumerable LINQs can be simplified</value>
-  </data>
-  <data name="S2971_IsActivatedByDefault" xml:space="preserve">
-    <value>True</value>
-  </data>
-  <data name="S2971_Remediation" xml:space="preserve">
-    <value>Constant/Issue</value>
-  </data>
-  <data name="S2971_RemediationCost" xml:space="preserve">
-    <value>5min</value>
-  </data>
-  <data name="S2971_Severity" xml:space="preserve">
-    <value>Major</value>
-  </data>
-  <data name="S2971_Tags" xml:space="preserve">
-    <value>clumsy</value>
-  </data>
-  <data name="S2971_Title" xml:space="preserve">
-    <value>"IEnumerable" LINQs should be simplified</value>
-  </data>
-  <data name="S2995_Category" xml:space="preserve">
-    <value>Sonar Bug</value>
-  </data>
-  <data name="S2995_Description" xml:space="preserve">
-    <value>Using Object.ReferenceEquals to compare the references of two value types simply won't return the expected results most of the time because such types are passed by value, not by reference.</value>
-  </data>
-  <data name="S2995_IsActivatedByDefault" xml:space="preserve">
-    <value>True</value>
-  </data>
-  <data name="S2995_Remediation" xml:space="preserve">
-    <value>Constant/Issue</value>
-  </data>
-  <data name="S2995_RemediationCost" xml:space="preserve">
-    <value>15min</value>
-  </data>
-  <data name="S2995_Severity" xml:space="preserve">
-    <value>Major</value>
-  </data>
-  <data name="S2995_Tags" xml:space="preserve">
-    <value>bug</value>
-  </data>
-  <data name="S2995_Title" xml:space="preserve">
-    <value>"Object.ReferenceEquals" should not be used for value types</value>
-  </data>
-  <data name="S2996_Category" xml:space="preserve">
-    <value>Sonar Bug</value>
-  </data>
-  <data name="S2996_Description" xml:space="preserve">
-    <value>When an object has a field annotated with ThreadStatic, that field is shared within a given thread, but unique across threads. Since a class' static initializer is only invoked for the first thread created, it also means that only the first thread will have the expected initial values.</value>
-  </data>
-  <data name="S2996_IsActivatedByDefault" xml:space="preserve">
-    <value>True</value>
-  </data>
-  <data name="S2996_Remediation" xml:space="preserve">
-    <value>Constant/Issue</value>
-  </data>
-  <data name="S2996_RemediationCost" xml:space="preserve">
-    <value>20min</value>
-  </data>
-  <data name="S2996_Severity" xml:space="preserve">
-    <value>Major</value>
-  </data>
-  <data name="S2996_Tags" xml:space="preserve">
-    <value>multi-threading,bug</value>
-  </data>
-  <data name="S2996_Title" xml:space="preserve">
-    <value>"ThreadStatic" fields should not be initialized</value>
-  </data>
-  <data name="S2997_Category" xml:space="preserve">
-    <value>Sonar Bug</value>
-  </data>
-  <data name="S2997_Description" xml:space="preserve">
-    <value>Typically you want to use using to create a local IDisposable variable; it will trigger disposal of the object when control passes out of the block's scope. The exception to this rule is when your method returns that IDisposable. In that case using disposes of the object before the caller can make use of it, likely causing exceptions at runtime. So you should either remove using or avoid returning the IDisposable.</value>
-  </data>
-  <data name="S2997_IsActivatedByDefault" xml:space="preserve">
-    <value>True</value>
-  </data>
-  <data name="S2997_Remediation" xml:space="preserve">
-    <value>Constant/Issue</value>
-  </data>
-  <data name="S2997_RemediationCost" xml:space="preserve">
-    <value>5min</value>
-  </data>
-  <data name="S2997_Severity" xml:space="preserve">
-    <value>Major</value>
-  </data>
-  <data name="S2997_Tags" xml:space="preserve">
-    <value>bug</value>
-  </data>
-  <data name="S2997_Title" xml:space="preserve">
-    <value>"IDisposables" created in a "using" statement should not be returned</value>
-  </data>
-  <data name="S3005_Category" xml:space="preserve">
-    <value>Sonar Bug</value>
-  </data>
-  <data name="S3005_Description" xml:space="preserve">
-    <value>When a non-static class field is annotated with ThreadStatic, the code seems to show that the field can have different values for different calling threads, but that's not the case, since the ThreadStatic attribute is simply ignored on non-static fields. </value>
-  </data>
-  <data name="S3005_IsActivatedByDefault" xml:space="preserve">
-    <value>True</value>
-  </data>
-  <data name="S3005_Remediation" xml:space="preserve">
-    <value>Constant/Issue</value>
-  </data>
-  <data name="S3005_RemediationCost" xml:space="preserve">
-    <value>5min</value>
-  </data>
-  <data name="S3005_Severity" xml:space="preserve">
-    <value>Major</value>
-  </data>
-  <data name="S3005_Tags" xml:space="preserve">
-    <value>bug,unused</value>
-  </data>
-  <data name="S3005_Title" xml:space="preserve">
-    <value>"ThreadStatic" should not be used on non-static fields</value>
-  </data>
-  <data name="S3010_Category" xml:space="preserve">
-    <value>Sonar Bug</value>
-  </data>
-  <data name="S3010_Description" xml:space="preserve">
-    <value>Assigning a value to a static field in a constructor could cause unreliable behavior at runtime since it will change the value for all instances of the class.</value>
-  </data>
-  <data name="S3010_IsActivatedByDefault" xml:space="preserve">
-    <value>True</value>
-  </data>
-  <data name="S3010_Remediation" xml:space="preserve">
-    <value>Constant/Issue</value>
-  </data>
-  <data name="S3010_RemediationCost" xml:space="preserve">
-    <value>20min</value>
-  </data>
-  <data name="S3010_Severity" xml:space="preserve">
-    <value>Major</value>
-  </data>
-  <data name="S3010_Tags" xml:space="preserve">
-    <value>bug</value>
-  </data>
-  <data name="S3010_Title" xml:space="preserve">
-    <value>Static fields should not be updated in constructors</value>
-  </data>
-  <data name="S3052_Category" xml:space="preserve">
-    <value>Sonar Code Smell</value>
-  </data>
-  <data name="S3052_Description" xml:space="preserve">
-    <value>The compiler automatically initializes class fields, auto-properties and events to their default values before setting them with any initialization values, so there is no need to explicitly set a member to its default value. Further, under the logic that cleaner code is better code, it's considered poor style to do so.</value>
-  </data>
-  <data name="S3052_IsActivatedByDefault" xml:space="preserve">
-    <value>False</value>
-  </data>
-  <data name="S3052_Remediation" xml:space="preserve">
-    <value>Constant/Issue</value>
-  </data>
-  <data name="S3052_RemediationCost" xml:space="preserve">
-    <value>2min</value>
-  </data>
-  <data name="S3052_Severity" xml:space="preserve">
-    <value>Minor</value>
-  </data>
-  <data name="S3052_Tags" xml:space="preserve">
-    <value>convention,finding</value>
-  </data>
-  <data name="S3052_Title" xml:space="preserve">
-    <value>Members should not be initialized to default values</value>
-  </data>
-  <data name="S3168_Category" xml:space="preserve">
-    <value>Sonar Bug</value>
-  </data>
-  <data name="S3168_Description" xml:space="preserve">
-    <value>An async method with a void return type is a "fire and forget" method best reserved for event handlers because there's no way to wait for the method's execution to complete and respond accordingly. There's also no way to catch exceptions thrown from the method.</value>
-  </data>
-  <data name="S3168_IsActivatedByDefault" xml:space="preserve">
-    <value>True</value>
-  </data>
-  <data name="S3168_Remediation" xml:space="preserve">
-    <value>Constant/Issue</value>
-  </data>
-  <data name="S3168_RemediationCost" xml:space="preserve">
-    <value>15min</value>
-  </data>
-  <data name="S3168_Severity" xml:space="preserve">
-    <value>Major</value>
-  </data>
-  <data name="S3168_Tags" xml:space="preserve">
-    <value>multi-threading,bug</value>
-  </data>
-  <data name="S3168_Title" xml:space="preserve">
-    <value>"async" methods should not return "void"</value>
-  </data>
-  <data name="S3169_Category" xml:space="preserve">
-    <value>Sonar Code Smell</value>
-  </data>
-  <data name="S3169_Description" xml:space="preserve">
-    <value>There's no point in chaining multiple OrderBy calls in a LINQ; only the last one will be reflected in the result because each subsequent call completely reorders the list. Thus, calling OrderBy multiple times is a performance issue as well, because all of the sorting will be executed, but only the result of the last sort will be kept.</value>
-  </data>
-  <data name="S3169_IsActivatedByDefault" xml:space="preserve">
-    <value>True</value>
-  </data>
-  <data name="S3169_Remediation" xml:space="preserve">
-    <value>Constant/Issue</value>
-  </data>
-  <data name="S3169_RemediationCost" xml:space="preserve">
-    <value>5min</value>
-  </data>
-  <data name="S3169_Severity" xml:space="preserve">
-    <value>Major</value>
-  </data>
-  <data name="S3169_Tags" xml:space="preserve">
-    <value>performance</value>
-  </data>
-  <data name="S3169_Title" xml:space="preserve">
-    <value>Multiple "OrderBy" calls should not be used</value>
-  </data>
-  <data name="S3172_Category" xml:space="preserve">
-    <value>Sonar Bug</value>
-  </data>
-  <data name="S3172_Description" xml:space="preserve">
-    <value>In C#, delegates can be added together to chain their execution, and subtracted to remove their execution from the chain.</value>
-  </data>
-  <data name="S3172_IsActivatedByDefault" xml:space="preserve">
-    <value>True</value>
-  </data>
-  <data name="S3172_Remediation" xml:space="preserve">
-    <value>Constant/Issue</value>
-  </data>
-  <data name="S3172_RemediationCost" xml:space="preserve">
-    <value>30min</value>
-  </data>
-  <data name="S3172_Severity" xml:space="preserve">
-    <value>Major</value>
-  </data>
-  <data name="S3172_Tags" xml:space="preserve">
-    <value>bug</value>
-  </data>
-  <data name="S3172_Title" xml:space="preserve">
-    <value>Delegates should not be subtracted</value>
-  </data>
-  <data name="S3215_Category" xml:space="preserve">
-    <value>Sonar Code Smell</value>
-  </data>
-  <data name="S3215_Description" xml:space="preserve">
-    <value>Needing to cast from an interface to a concrete type indicates that something is wrong with the abstractions in use, likely that something is missing from the interface. Instead of casting to a discrete type, the missing functionality should be added to the interface. Otherwise there is a risk of runtime exceptions.</value>
-  </data>
-  <data name="S3215_IsActivatedByDefault" xml:space="preserve">
-    <value>False</value>
-  </data>
-  <data name="S3215_Remediation" xml:space="preserve">
-    <value>Constant/Issue</value>
-  </data>
-  <data name="S3215_RemediationCost" xml:space="preserve">
-    <value>1h</value>
-  </data>
-  <data name="S3215_Severity" xml:space="preserve">
-    <value>Critical</value>
-  </data>
-  <data name="S3215_Tags" xml:space="preserve">
-    <value>design</value>
-  </data>
-  <data name="S3215_Title" xml:space="preserve">
-    <value>"interface" instances should not be cast to concrete types</value>
-  </data>
-  <data name="S3216_Category" xml:space="preserve">
-    <value>Sonar Code Smell</value>
-  </data>
-  <data name="S3216_Description" xml:space="preserve">
-    <value>After an awaited Task has executed, you can continue execution in the original, calling thread or any arbitrary thread. Unless the rest of the code needs the context from which the Task was spawned, Task.ConfigureAwait(false) should be used to keep execution in the Task thread to avoid the need for context switching and the possibility of deadlocks.</value>
-  </data>
-  <data name="S3216_IsActivatedByDefault" xml:space="preserve">
-    <value>False</value>
-  </data>
-  <data name="S3216_Remediation" xml:space="preserve">
-    <value>Constant/Issue</value>
-  </data>
-  <data name="S3216_RemediationCost" xml:space="preserve">
-    <value>15min</value>
-  </data>
-  <data name="S3216_Severity" xml:space="preserve">
-    <value>Critical</value>
-  </data>
-  <data name="S3216_Tags" xml:space="preserve">
-    <value>multi-threading,suspicious</value>
-  </data>
-  <data name="S3216_Title" xml:space="preserve">
-    <value>"ConfigureAwait(false)" should be used</value>
-  </data>
-  <data name="S3217_Category" xml:space="preserve">
-    <value>Sonar Code Smell</value>
-  </data>
-  <data name="S3217_Description" xml:space="preserve">
-    <value>The foreach statement was introduced in the C# language prior to generics to make it easier to work with the non-generic collections available at that time such as ArrayList. The foreach statements allows you to downcast elements of a collection of Objects to any other type. The problem is that to achieve the cast, the foreach statements silently performs explicit type conversion, which at runtime can result in an InvalidCastException.</value>
-  </data>
-  <data name="S3217_IsActivatedByDefault" xml:space="preserve">
-    <value>True</value>
-  </data>
-  <data name="S3217_Remediation" xml:space="preserve">
-    <value>Constant/Issue</value>
-  </data>
-  <data name="S3217_RemediationCost" xml:space="preserve">
-    <value>15min</value>
-  </data>
-  <data name="S3217_Severity" xml:space="preserve">
-    <value>Critical</value>
-  </data>
-  <data name="S3217_Tags" xml:space="preserve">
-    <value>suspicious</value>
-  </data>
-  <data name="S3217_Title" xml:space="preserve">
-    <value>"Explicit" conversions of "foreach" loops should not be used</value>
-  </data>
-  <data name="S3218_Category" xml:space="preserve">
-    <value>Sonar Code Smell</value>
-  </data>
-  <data name="S3218_Description" xml:space="preserve">
-    <value>It's possible to name the members of an inner class the same as the static members of its enclosing class - possible, but a bad idea. That's because maintainers may be confused about which members are being used where. Instead the inner class' members should be renamed and all the references updated.</value>
-  </data>
-  <data name="S3218_IsActivatedByDefault" xml:space="preserve">
-    <value>True</value>
-  </data>
-  <data name="S3218_Remediation" xml:space="preserve">
-    <value>Constant/Issue</value>
-  </data>
-  <data name="S3218_RemediationCost" xml:space="preserve">
-    <value>10min</value>
-  </data>
-  <data name="S3218_Severity" xml:space="preserve">
-    <value>Critical</value>
-  </data>
-  <data name="S3218_Tags" xml:space="preserve">
-    <value>design,cert,pitfall</value>
-  </data>
-  <data name="S3218_Title" xml:space="preserve">
-    <value>Inner class members should not shadow outer class "static" or type members</value>
-  </data>
-  <data name="S3220_Category" xml:space="preserve">
-    <value>Sonar Bug</value>
-  </data>
-  <data name="S3220_Description" xml:space="preserve">
-    <value>The rules for method resolution are complex and perhaps not properly understood by all coders. The params keyword can make method declarations overlap in non-obvious ways, so that slight changes in the argument types of an invocation can resolve to different methods.</value>
-  </data>
-  <data name="S3220_IsActivatedByDefault" xml:space="preserve">
-    <value>True</value>
-  </data>
-  <data name="S3220_Remediation" xml:space="preserve">
-    <value>Constant/Issue</value>
-  </data>
-  <data name="S3220_RemediationCost" xml:space="preserve">
-    <value>20min</value>
-  </data>
-  <data name="S3220_Severity" xml:space="preserve">
-    <value>Minor</value>
-  </data>
-  <data name="S3220_Tags" xml:space="preserve">
-    <value>bug,pitfall</value>
-  </data>
-  <data name="S3220_Title" xml:space="preserve">
-    <value>Method calls should not resolve ambiguously to overloads with "params"</value>
-  </data>
-  <data name="S3234_Category" xml:space="preserve">
-    <value>Sonar Code Smell</value>
-  </data>
-  <data name="S3234_Description" xml:space="preserve">
-    <value>GC.SuppressFinalize asks the Common Language Runtime not to call the finalizer of an object. This is useful when implementing the dispose pattern where object finalization is already handled in IDisposable.Dispose. However, it has no effect if there is no finalizer defined in the object's type, so using it in such cases is just confusing.</value>
-  </data>
-  <data name="S3234_IsActivatedByDefault" xml:space="preserve">
-    <value>True</value>
-  </data>
-  <data name="S3234_Remediation" xml:space="preserve">
-    <value>Constant/Issue</value>
-  </data>
-  <data name="S3234_RemediationCost" xml:space="preserve">
-    <value>2min</value>
-  </data>
-  <data name="S3234_Severity" xml:space="preserve">
-    <value>Minor</value>
-  </data>
-  <data name="S3234_Tags" xml:space="preserve">
-    <value>unused,confusing</value>
-  </data>
-  <data name="S3234_Title" xml:space="preserve">
-    <value>"GC.SuppressFinalize" should not be invoked for types without destructors</value>
-  </data>
-  <data name="S3235_Category" xml:space="preserve">
-    <value>Sonar Code Smell</value>
-  </data>
-  <data name="S3235_Description" xml:space="preserve">
-    <value>Redundant parentheses are simply wasted keystrokes, and should be removed.</value>
-  </data>
-  <data name="S3235_IsActivatedByDefault" xml:space="preserve">
-    <value>False</value>
-  </data>
-  <data name="S3235_Remediation" xml:space="preserve">
-    <value>Constant/Issue</value>
-  </data>
-  <data name="S3235_RemediationCost" xml:space="preserve">
-    <value>2min</value>
-  </data>
-  <data name="S3235_Severity" xml:space="preserve">
-    <value>Minor</value>
-  </data>
-  <data name="S3235_Tags" xml:space="preserve">
-    <value>cert,unused,finding</value>
-  </data>
-  <data name="S3235_Title" xml:space="preserve">
-    <value>Redundant parentheses should not be used</value>
-  </data>
-  <data name="S3236_Category" xml:space="preserve">
-    <value>Sonar Code Smell</value>
-  </data>
-  <data name="S3236_Description" xml:space="preserve">
-    <value>Caller information attributes: CallerFilePathAttribute and CallerLineNumberAttribute provide a way to get information about the caller of a method through optional parameters. But the arguments for these optional parameters are only generated if they are not explicitly defined in the call. Thus, specifying the argument values defeats the purpose of the attributes.</value>
-  </data>
-  <data name="S3236_IsActivatedByDefault" xml:space="preserve">
-    <value>True</value>
-  </data>
-  <data name="S3236_Remediation" xml:space="preserve">
-    <value>Constant/Issue</value>
-  </data>
-  <data name="S3236_RemediationCost" xml:space="preserve">
-    <value>2min</value>
-  </data>
-  <data name="S3236_Severity" xml:space="preserve">
-    <value>Minor</value>
-  </data>
-  <data name="S3236_Tags" xml:space="preserve">
-    <value>suspicious</value>
-  </data>
-  <data name="S3236_Title" xml:space="preserve">
-    <value>Caller information arguments should not be provided explicitly</value>
-  </data>
-  <data name="S3237_Category" xml:space="preserve">
-    <value>Sonar Code Smell</value>
-  </data>
-  <data name="S3237_Description" xml:space="preserve">
-    <value>In property and indexer set methods, and in event add and remove methods, the implicit value parameter holds the value the accessor was called with. Not using the value means that the accessor ignores the caller's intent which could cause unexpected results at runtime.</value>
-  </data>
-  <data name="S3237_IsActivatedByDefault" xml:space="preserve">
-    <value>True</value>
-  </data>
-  <data name="S3237_Remediation" xml:space="preserve">
-    <value>Constant/Issue</value>
-  </data>
-  <data name="S3237_RemediationCost" xml:space="preserve">
-    <value>5min</value>
-  </data>
-  <data name="S3237_Severity" xml:space="preserve">
-    <value>Blocker</value>
-  </data>
-  <data name="S3237_Tags" xml:space="preserve">
-    <value>pitfall</value>
-  </data>
-  <data name="S3237_Title" xml:space="preserve">
-    <value>"value" parameters should be used</value>
-  </data>
-  <data name="S3240_Category" xml:space="preserve">
-    <value>Sonar Code Smell</value>
-  </data>
-  <data name="S3240_Description" xml:space="preserve">
-    <value>In the interests of keeping code clean, the simplest possible conditional syntax should be used. That means </value>
-  </data>
-  <data name="S3240_IsActivatedByDefault" xml:space="preserve">
-    <value>False</value>
-  </data>
-  <data name="S3240_Remediation" xml:space="preserve">
-    <value>Constant/Issue</value>
-  </data>
-  <data name="S3240_RemediationCost" xml:space="preserve">
-    <value>2min</value>
-  </data>
-  <data name="S3240_Severity" xml:space="preserve">
-    <value>Minor</value>
-  </data>
-  <data name="S3240_Tags" xml:space="preserve">
-    <value>clumsy</value>
-  </data>
-  <data name="S3240_Title" xml:space="preserve">
-    <value>The simplest possible condition syntax should be used</value>
-  </data>
-  <data name="S3241_Category" xml:space="preserve">
-    <value>Sonar Code Smell</value>
-  </data>
-  <data name="S3241_Description" xml:space="preserve">
-    <value>Private methods are clearly intended for use only within their own scope. When such methods return values that are never used by any of their callers, then clearly there is no need to actually make the return, and it should be removed in the interests of efficiency and clarity. </value>
-  </data>
-  <data name="S3241_IsActivatedByDefault" xml:space="preserve">
-    <value>True</value>
-  </data>
-  <data name="S3241_Remediation" xml:space="preserve">
-    <value>Constant/Issue</value>
-  </data>
-  <data name="S3241_RemediationCost" xml:space="preserve">
-    <value>2min</value>
-  </data>
-  <data name="S3241_Severity" xml:space="preserve">
-    <value>Minor</value>
-  </data>
-  <data name="S3241_Tags" xml:space="preserve">
-    <value>design,cert,unused</value>
-  </data>
-  <data name="S3241_Title" xml:space="preserve">
-    <value>Methods should not return values that are never used</value>
-  </data>
-  <data name="S3244_Category" xml:space="preserve">
-    <value>Sonar Bug</value>
-  </data>
-  <data name="S3244_Description" xml:space="preserve">
-    <value>It is possible to subscribe to events with anonymous delegates, but having done so, it is impossible to unsubscribe from them. That's because the process of subscribing adds the delegate to a list. The process of unsubscribing essentially says: remove this item from the subscription list. But because an anonymous delegate was used in both cases, the unsubscribe attempt tries to remove a different item from the list than was added. The result: NOOP.</value>
-  </data>
-  <data name="S3244_IsActivatedByDefault" xml:space="preserve">
-    <value>True</value>
-  </data>
-  <data name="S3244_Remediation" xml:space="preserve">
-    <value>Constant/Issue</value>
-  </data>
-  <data name="S3244_RemediationCost" xml:space="preserve">
-    <value>15min</value>
-  </data>
-  <data name="S3244_Severity" xml:space="preserve">
-    <value>Major</value>
-  </data>
-  <data name="S3244_Tags" xml:space="preserve">
-    <value>bug</value>
-  </data>
-  <data name="S3244_Title" xml:space="preserve">
-    <value>Anonymous delegates should not be used to unsubscribe from Events</value>
-  </data>
-  <data name="S3246_Category" xml:space="preserve">
-    <value>Sonar Code Smell</value>
-  </data>
-  <data name="S3246_Description" xml:space="preserve">
-    <value>In the interests of making code as usable as possible, interfaces and delegates with generic parameters should use the out and in modifiers when possible to make the interfaces and delegates covariant and contravariant, respectively.</value>
-  </data>
-  <data name="S3246_IsActivatedByDefault" xml:space="preserve">
-    <value>True</value>
-  </data>
-  <data name="S3246_Remediation" xml:space="preserve">
-    <value>Constant/Issue</value>
-  </data>
-  <data name="S3246_RemediationCost" xml:space="preserve">
-    <value>5min</value>
-  </data>
-  <data name="S3246_Severity" xml:space="preserve">
-    <value>Major</value>
-  </data>
-  <data name="S3246_Tags" xml:space="preserve">
-    <value>api-design</value>
-  </data>
-  <data name="S3246_Title" xml:space="preserve">
-    <value>Generic type parameters should be co/contravariant when possible</value>
-  </data>
-  <data name="S3247_Category" xml:space="preserve">
-    <value>Sonar Code Smell</value>
-  </data>
-  <data name="S3247_Description" xml:space="preserve">
-    <value>Because the is operator performs a cast if the object is not null, using is to check type and then casting the same argument to that type, necessarily performs two casts. The same result can be achieved more efficiently with a single cast using as, followed by a null-check.</value>
-  </data>
-  <data name="S3247_IsActivatedByDefault" xml:space="preserve">
-    <value>True</value>
-  </data>
-  <data name="S3247_Remediation" xml:space="preserve">
-    <value>Constant/Issue</value>
-  </data>
-  <data name="S3247_RemediationCost" xml:space="preserve">
-    <value>10min</value>
-  </data>
-  <data name="S3247_Severity" xml:space="preserve">
-    <value>Minor</value>
-  </data>
-  <data name="S3247_Tags" xml:space="preserve">
-    <value>performance</value>
-  </data>
-  <data name="S3247_Title" xml:space="preserve">
-    <value>Duplicate casts should not be made</value>
-  </data>
-  <data name="S3249_Category" xml:space="preserve">
-    <value>Sonar Bug</value>
-  </data>
-  <data name="S3249_Description" xml:space="preserve">
-    <value>Making a base call in an overriding method is generally a good idea, but not in GetHashCode and Equals for classes that directly extend object because those methods are based on the object reference. Meaning that no two objects that use those base methods will ever be equal or have the same hash.</value>
-  </data>
-  <data name="S3249_IsActivatedByDefault" xml:space="preserve">
-    <value>True</value>
-  </data>
-  <data name="S3249_Remediation" xml:space="preserve">
-    <value>Constant/Issue</value>
-  </data>
-  <data name="S3249_RemediationCost" xml:space="preserve">
-    <value>15min</value>
-  </data>
-  <data name="S3249_Severity" xml:space="preserve">
-    <value>Major</value>
-  </data>
-  <data name="S3249_Tags" xml:space="preserve">
-    <value>bug</value>
-  </data>
-  <data name="S3249_Title" xml:space="preserve">
-    <value>Classes directly extending "object" should not call "base" in "GetHashCode" or "Equals"</value>
-  </data>
-  <data name="S3251_Category" xml:space="preserve">
-    <value>Sonar Code Smell</value>
-  </data>
-  <data name="S3251_Description" xml:space="preserve">
-    <value>partial methods allow an increased degree of flexibility in programming a system. Hooks can be added to generated code by invoking methods that define their signature, but might not have an implementation yet. But if the implementation is still missing when the code makes it to production, the compiler silently removes the call. In the best case scenario, such calls simply represent cruft, but in they worst case they are critical, missing functionality, the loss of which will lead to unexpected results at runtime.</value>
-  </data>
-  <data name="S3251_IsActivatedByDefault" xml:space="preserve">
-    <value>True</value>
-  </data>
-  <data name="S3251_Remediation" xml:space="preserve">
-    <value>Constant/Issue</value>
-  </data>
-  <data name="S3251_RemediationCost" xml:space="preserve">
-    <value>20min</value>
-  </data>
-  <data name="S3251_Severity" xml:space="preserve">
-    <value>Minor</value>
-  </data>
-  <data name="S3251_Tags" xml:space="preserve">
-    <value>suspicious</value>
-  </data>
-  <data name="S3251_Title" xml:space="preserve">
-    <value>Implementations should be provided for "partial" methods</value>
-  </data>
-  <data name="S3253_Category" xml:space="preserve">
-    <value>Sonar Code Smell</value>
-  </data>
-  <data name="S3253_Description" xml:space="preserve">
-    <value>Since the compiler will automatically invoke the base type's no-argument constructor, there's no need to specify its invocation explicitly. Also, when only a single public parameterless constructor is defined in a class, then that constructor can be removed because the compiler would generate it automatically. Similarly, empty static constructors and empty destructors are also wasted keystrokes.</value>
-  </data>
-  <data name="S3253_IsActivatedByDefault" xml:space="preserve">
-    <value>False</value>
-  </data>
-  <data name="S3253_Remediation" xml:space="preserve">
-    <value>Constant/Issue</value>
-  </data>
-  <data name="S3253_RemediationCost" xml:space="preserve">
-    <value>2min</value>
-  </data>
-  <data name="S3253_Severity" xml:space="preserve">
-    <value>Minor</value>
-  </data>
-  <data name="S3253_Tags" xml:space="preserve">
-    <value>finding,clumsy</value>
-  </data>
-  <data name="S3253_Title" xml:space="preserve">
-    <value>Constructor and destructor declarations should not be redundant</value>
-  </data>
-  <data name="S3254_Category" xml:space="preserve">
-    <value>Sonar Code Smell</value>
-  </data>
-  <data name="S3254_Description" xml:space="preserve">
-    <value>Specifying the default parameter values in a method call is redundant. Such values should be omitted in the interests of readability.</value>
-  </data>
-  <data name="S3254_IsActivatedByDefault" xml:space="preserve">
-    <value>False</value>
-  </data>
-  <data name="S3254_Remediation" xml:space="preserve">
-    <value>Constant/Issue</value>
-  </data>
-  <data name="S3254_RemediationCost" xml:space="preserve">
-    <value>2min</value>
-  </data>
-  <data name="S3254_Severity" xml:space="preserve">
-    <value>Minor</value>
-  </data>
-  <data name="S3254_Tags" xml:space="preserve">
-    <value>finding,clumsy</value>
-  </data>
-  <data name="S3254_Title" xml:space="preserve">
-    <value>Default parameter values should not be passed as arguments</value>
-  </data>
-  <data name="S3256_Category" xml:space="preserve">
-    <value>Sonar Code Smell</value>
-  </data>
-  <data name="S3256_Description" xml:space="preserve">
-    <value>Using string.Equals to determine if a string is empty is significantly slower than using string.IsNullOrEmpty() or checking for string.Length == 0. string.IsNullOrEmpty() is both clear and concise, and therefore preferred to laborious, error-prone, manual null- and emptiness-checking.</value>
-  </data>
-  <data name="S3256_IsActivatedByDefault" xml:space="preserve">
-    <value>True</value>
-  </data>
-  <data name="S3256_Remediation" xml:space="preserve">
-    <value>Constant/Issue</value>
-  </data>
-  <data name="S3256_RemediationCost" xml:space="preserve">
-    <value>5min</value>
-  </data>
-  <data name="S3256_Severity" xml:space="preserve">
-    <value>Minor</value>
-  </data>
-  <data name="S3256_Tags" xml:space="preserve">
-    <value>clumsy</value>
-  </data>
-  <data name="S3256_Title" xml:space="preserve">
-    <value>"string.IsNullOrEmpty" should be used</value>
-  </data>
-  <data name="S3257_Category" xml:space="preserve">
-    <value>Sonar Code Smell</value>
-  </data>
-  <data name="S3257_Description" xml:space="preserve">
-    <value>Unnecessarily verbose declarations and initializations make it harder to read the code, and should be simplified.</value>
-  </data>
-  <data name="S3257_IsActivatedByDefault" xml:space="preserve">
-    <value>False</value>
-  </data>
-  <data name="S3257_Remediation" xml:space="preserve">
-    <value>Constant/Issue</value>
-  </data>
-  <data name="S3257_RemediationCost" xml:space="preserve">
-    <value>1min</value>
-  </data>
-  <data name="S3257_Severity" xml:space="preserve">
-    <value>Minor</value>
-  </data>
-  <data name="S3257_Tags" xml:space="preserve">
-    <value>finding,clumsy</value>
-  </data>
-  <data name="S3257_Title" xml:space="preserve">
-    <value>Declarations and initializations should be as concise as possible</value>
-  </data>
-  <data name="S3261_Category" xml:space="preserve">
-    <value>Sonar Code Smell</value>
-  </data>
-  <data name="S3261_Description" xml:space="preserve">
-    <value>Namespaces with no lines of code clutter a project and should be removed. </value>
-  </data>
-  <data name="S3261_IsActivatedByDefault" xml:space="preserve">
-    <value>True</value>
-  </data>
-  <data name="S3261_Remediation" xml:space="preserve">
-    <value>Constant/Issue</value>
-  </data>
-  <data name="S3261_RemediationCost" xml:space="preserve">
-    <value>2min</value>
-  </data>
-  <data name="S3261_Severity" xml:space="preserve">
-    <value>Minor</value>
-  </data>
-  <data name="S3261_Tags" xml:space="preserve">
-    <value>cert,unused</value>
-  </data>
-  <data name="S3261_Title" xml:space="preserve">
-    <value>Namespaces should not be empty</value>
-  </data>
-  <data name="S3262_Category" xml:space="preserve">
-    <value>Sonar Code Smell</value>
-  </data>
-  <data name="S3262_Description" xml:space="preserve">
-    <value>Overriding methods automatically inherit the params behavior. To ease readability, this modifier should be explicitly used in the overriding method as well.</value>
-  </data>
-  <data name="S3262_IsActivatedByDefault" xml:space="preserve">
-    <value>True</value>
-  </data>
-  <data name="S3262_Remediation" xml:space="preserve">
-    <value>Constant/Issue</value>
-  </data>
-  <data name="S3262_RemediationCost" xml:space="preserve">
-    <value>2min</value>
-  </data>
-  <data name="S3262_Severity" xml:space="preserve">
-    <value>Major</value>
-  </data>
-  <data name="S3262_Tags" xml:space="preserve">
-    <value>confusing</value>
-  </data>
-  <data name="S3262_Title" xml:space="preserve">
-    <value>"params" should be used on overrides</value>
-  </data>
-  <data name="S3263_Category" xml:space="preserve">
-    <value>Sonar Bug</value>
-  </data>
-  <data name="S3263_Description" xml:space="preserve">
-    <value>Static field initializers are executed in the order in which they appear in the class from top to bottom. Thus, placing a static field in a class above the field or fields required for its initialization will yield unexpected results.</value>
-  </data>
-  <data name="S3263_IsActivatedByDefault" xml:space="preserve">
-    <value>True</value>
-  </data>
-  <data name="S3263_Remediation" xml:space="preserve">
-    <value>Constant/Issue</value>
-  </data>
-  <data name="S3263_RemediationCost" xml:space="preserve">
-    <value>5min</value>
-  </data>
-  <data name="S3263_Severity" xml:space="preserve">
-    <value>Major</value>
-  </data>
-  <data name="S3263_Tags" xml:space="preserve">
-    <value>bug</value>
-  </data>
-  <data name="S3263_Title" xml:space="preserve">
-    <value>Static fields should appear in the order they must be initialized </value>
-  </data>
-  <data name="S3264_Category" xml:space="preserve">
-    <value>Sonar Code Smell</value>
-  </data>
-  <data name="S3264_Description" xml:space="preserve">
-    <value>Events that are not invoked anywhere are dead code, and there's no good reason to keep them in the source.</value>
-  </data>
-  <data name="S3264_IsActivatedByDefault" xml:space="preserve">
-    <value>True</value>
-  </data>
-  <data name="S3264_Remediation" xml:space="preserve">
-    <value>Constant/Issue</value>
-  </data>
-  <data name="S3264_RemediationCost" xml:space="preserve">
-    <value>10min</value>
-  </data>
-  <data name="S3264_Severity" xml:space="preserve">
-    <value>Major</value>
-  </data>
-  <data name="S3264_Tags" xml:space="preserve">
-    <value>unused</value>
-  </data>
-  <data name="S3264_Title" xml:space="preserve">
-    <value>Events should be invoked</value>
-  </data>
-  <data name="S3265_Category" xml:space="preserve">
-    <value>Sonar Code Smell</value>
-  </data>
-  <data name="S3265_Description" xml:space="preserve">
-    <value>enums are usually used to identify distinct elements in a set of values. However enums can be treated as bit fields and bitwise operations can be used on them to combine the values. This is a good way of specifying multiple elements of set with a single value. When enums are used this way, it is a best practice to mark the enum with the FlagsAttribute.</value>
-  </data>
-  <data name="S3265_IsActivatedByDefault" xml:space="preserve">
-    <value>True</value>
-  </data>
-  <data name="S3265_Remediation" xml:space="preserve">
-    <value>Constant/Issue</value>
-  </data>
-  <data name="S3265_RemediationCost" xml:space="preserve">
-    <value>2min</value>
-  </data>
-  <data name="S3265_Severity" xml:space="preserve">
-    <value>Critical</value>
-  </data>
-  <data name="S3265_Tags" xml:space="preserve">
-    <value>convention</value>
-  </data>
-  <data name="S3265_Title" xml:space="preserve">
-    <value>Non-flags enums should not be used in bitwise operations</value>
-  </data>
-  <data name="S3376_Category" xml:space="preserve">
-    <value>Sonar Code Smell</value>
-  </data>
-  <data name="S3376_Description" xml:space="preserve">
-    <value>Adherence to the standard naming conventions makes your code not only more readable, but more usable. For instance, class FirstAttribute : Attribute can be used simply with First, but you must use the full name for class AttributeOne : Attribute.</value>
-  </data>
-  <data name="S3376_IsActivatedByDefault" xml:space="preserve">
-    <value>True</value>
-  </data>
-  <data name="S3376_Remediation" xml:space="preserve">
-    <value>Constant/Issue</value>
-  </data>
-  <data name="S3376_RemediationCost" xml:space="preserve">
-    <value>5min</value>
-  </data>
-  <data name="S3376_Severity" xml:space="preserve">
-    <value>Minor</value>
-  </data>
-  <data name="S3376_Tags" xml:space="preserve">
-    <value>convention</value>
-  </data>
-  <data name="S3376_Title" xml:space="preserve">
-    <value>Attribute, EventArgs, and Exception type names should end with the type being extended</value>
-  </data>
-  <data name="S3397_Category" xml:space="preserve">
-    <value>Sonar Bug</value>
-  </data>
-  <data name="S3397_Description" xml:space="preserve">
-    <value>object.Equals() overrides can be optimized by checking first for reference equality between this and the parameter. This check can be implemented by calling object.ReferenceEquals() or base.Equals(), where base is object. However, using base.Equals() is a maintenance hazard because while it works if you extend Object directly, if you introduce a new base class that overrides Equals, it suddenly stops working.</value>
-  </data>
-  <data name="S3397_IsActivatedByDefault" xml:space="preserve">
-    <value>True</value>
-  </data>
-  <data name="S3397_Remediation" xml:space="preserve">
-    <value>Constant/Issue</value>
-  </data>
-  <data name="S3397_RemediationCost" xml:space="preserve">
-    <value>5min</value>
-  </data>
-  <data name="S3397_Severity" xml:space="preserve">
-    <value>Minor</value>
-  </data>
-  <data name="S3397_Tags" xml:space="preserve">
-    <value>bug</value>
-  </data>
-  <data name="S3397_Title" xml:space="preserve">
-    <value>"base.Equals" should not be used to check for reference equality in "Equals" if "base" is not "object"</value>
-  </data>
-  <data name="S3427_Category" xml:space="preserve">
-    <value>Sonar Code Smell</value>
-  </data>
-  <data name="S3427_Description" xml:space="preserve">
-    <value>The rules for method resolution are complex and perhaps not properly understood by all coders. Having overloads with optional parameter values makes the matter even harder to understand. </value>
-  </data>
-  <data name="S3427_IsActivatedByDefault" xml:space="preserve">
-    <value>True</value>
-  </data>
-  <data name="S3427_Remediation" xml:space="preserve">
-    <value>Constant/Issue</value>
-  </data>
-  <data name="S3427_RemediationCost" xml:space="preserve">
-    <value>10min</value>
-  </data>
-  <data name="S3427_Severity" xml:space="preserve">
-    <value>Blocker</value>
-  </data>
-  <data name="S3427_Tags" xml:space="preserve">
-    <value>unused,pitfall</value>
-  </data>
-  <data name="S3427_Title" xml:space="preserve">
-    <value>Method overloads with default parameter values should not overlap </value>
-  </data>
-  <data name="S3440_Category" xml:space="preserve">
-    <value>Sonar Code Smell</value>
-  </data>
-  <data name="S3440_Description" xml:space="preserve">
-    <value>There's no point in checking a variable against the value you're about to assign it. Save the cycles and lines of code, and simply perform the assignment.</value>
-  </data>
-  <data name="S3440_IsActivatedByDefault" xml:space="preserve">
-    <value>True</value>
-  </data>
-  <data name="S3440_Remediation" xml:space="preserve">
-    <value>Constant/Issue</value>
-  </data>
-  <data name="S3440_RemediationCost" xml:space="preserve">
-    <value>2min</value>
-  </data>
-  <data name="S3440_Severity" xml:space="preserve">
-    <value>Minor</value>
-  </data>
-  <data name="S3440_Tags" xml:space="preserve">
-    <value>confusing</value>
-  </data>
-  <data name="S3440_Title" xml:space="preserve">
-    <value>Variables should not be checked against the values they're about to be assigned</value>
-  </data>
-  <data name="S3441_Category" xml:space="preserve">
-    <value>Sonar Code Smell</value>
-  </data>
-  <data name="S3441_Description" xml:space="preserve">
-    <value>When an anonymous type's properties are copied from properties or variables with the same names, it yields cleaner code to omit the new type's property name and the assignment operator.</value>
-  </data>
-  <data name="S3441_IsActivatedByDefault" xml:space="preserve">
-    <value>False</value>
-  </data>
-  <data name="S3441_Remediation" xml:space="preserve">
-    <value>Constant/Issue</value>
-  </data>
-  <data name="S3441_RemediationCost" xml:space="preserve">
-    <value>2min</value>
-  </data>
-  <data name="S3441_Severity" xml:space="preserve">
-    <value>Minor</value>
-  </data>
-  <data name="S3441_Tags" xml:space="preserve">
-    <value>finding,clumsy</value>
-  </data>
-  <data name="S3441_Title" xml:space="preserve">
-    <value>Redundant property names should be omitted in anonymous classes</value>
-  </data>
-  <data name="S3442_Category" xml:space="preserve">
-    <value>Sonar Code Smell</value>
-  </data>
-  <data name="S3442_Description" xml:space="preserve">
-    <value>Since abstract classes can't be instantiated, there's no point in their having public or internal constructors. If there is basic initialization logic that should run when an extending class instance is created, you can by all means put it in a constructor, but make that constructor private or protected.</value>
-  </data>
-  <data name="S3442_IsActivatedByDefault" xml:space="preserve">
-    <value>True</value>
-  </data>
-  <data name="S3442_Remediation" xml:space="preserve">
-    <value>Constant/Issue</value>
-  </data>
-  <data name="S3442_RemediationCost" xml:space="preserve">
-    <value>2min</value>
-  </data>
-  <data name="S3442_Severity" xml:space="preserve">
-    <value>Major</value>
-  </data>
-  <data name="S3442_Tags" xml:space="preserve">
-    <value>confusing</value>
-  </data>
-  <data name="S3442_Title" xml:space="preserve">
-    <value>"abstract" classes should not have "public" constructors</value>
-  </data>
-  <data name="S3443_Category" xml:space="preserve">
-    <value>Sonar Code Smell</value>
-  </data>
-  <data name="S3443_Description" xml:space="preserve">
-    <value>If you call GetType() on a Type variable, the return value will always be typeof(System.Type). So there's no real point in making that call. The same applies to passing a type argument to IsInstanceOfType. In both cases the results are entirely predictable.</value>
-  </data>
-  <data name="S3443_IsActivatedByDefault" xml:space="preserve">
-    <value>True</value>
-  </data>
-  <data name="S3443_Remediation" xml:space="preserve">
-    <value>Constant/Issue</value>
-  </data>
-  <data name="S3443_RemediationCost" xml:space="preserve">
-    <value>5min</value>
-  </data>
-  <data name="S3443_Severity" xml:space="preserve">
-    <value>Blocker</value>
-  </data>
-  <data name="S3443_Tags" xml:space="preserve">
-    <value>suspicious</value>
-  </data>
-  <data name="S3443_Title" xml:space="preserve">
-    <value>Type should not be examined on "System.Type" instances</value>
-  </data>
-  <data name="S3444_Category" xml:space="preserve">
-    <value>Sonar Code Smell</value>
-  </data>
-  <data name="S3444_Description" xml:space="preserve">
-    <value>When an interface inherits from two interfaces that both define a member with the same name, trying to access that member through the derived interface will result in the compiler error CS0229 Ambiguity between 'IBase1.SomeProperty' and 'IBase2.SomeProperty'.</value>
-  </data>
-  <data name="S3444_IsActivatedByDefault" xml:space="preserve">
-    <value>True</value>
-  </data>
-  <data name="S3444_Remediation" xml:space="preserve">
-    <value>Constant/Issue</value>
-  </data>
-  <data name="S3444_RemediationCost" xml:space="preserve">
-    <value>5min</value>
-  </data>
-  <data name="S3444_Severity" xml:space="preserve">
-    <value>Minor</value>
-  </data>
-  <data name="S3444_Tags" xml:space="preserve">
-    <value>design</value>
-  </data>
-  <data name="S3444_Title" xml:space="preserve">
-    <value>Interfaces should not simply inherit from base interfaces with colliding members</value>
-  </data>
-  <data name="S3445_Category" xml:space="preserve">
-    <value>Sonar Code Smell</value>
-  </data>
-  <data name="S3445_Description" xml:space="preserve">
-    <value>When rethrowing an exception, you should do it by simply calling throw; and not throw exc;, because the stack trace is reset with the second syntax, making debugging a lot harder.</value>
-  </data>
-  <data name="S3445_IsActivatedByDefault" xml:space="preserve">
-    <value>True</value>
-  </data>
-  <data name="S3445_Remediation" xml:space="preserve">
-    <value>Constant/Issue</value>
-  </data>
-  <data name="S3445_RemediationCost" xml:space="preserve">
-    <value>2min</value>
-  </data>
-  <data name="S3445_Severity" xml:space="preserve">
-    <value>Major</value>
-  </data>
-  <data name="S3445_Tags" xml:space="preserve">
-    <value>error-handling,confusing</value>
-  </data>
-  <data name="S3445_Title" xml:space="preserve">
-    <value>Exceptions should not be explicitly rethrown</value>
-  </data>
-  <data name="S3447_Category" xml:space="preserve">
-    <value>Sonar Code Smell</value>
-  </data>
-  <data name="S3447_Description" xml:space="preserve">
-    <value>The use of ref or out in combination with [Optional] is both confusing and contradictory. [Optional] indicates that the parameter doesn't have to be provided, while out and ref mean that the parameter will be used to return data to the caller (ref additionally indicates that the parameter may also be used to pass data into the method).</value>
-  </data>
-  <data name="S3447_IsActivatedByDefault" xml:space="preserve">
-    <value>True</value>
-  </data>
-  <data name="S3447_Remediation" xml:space="preserve">
-    <value>Constant/Issue</value>
-  </data>
-  <data name="S3447_RemediationCost" xml:space="preserve">
-    <value>2min</value>
-  </data>
-  <data name="S3447_Severity" xml:space="preserve">
-    <value>Critical</value>
-  </data>
-  <data name="S3447_Tags" xml:space="preserve">
-    <value>pitfall</value>
-  </data>
-  <data name="S3447_Title" xml:space="preserve">
-    <value>"[Optional]" should not be used on "ref" or "out" parameters</value>
-  </data>
-  <data name="S3449_Category" xml:space="preserve">
-    <value>Sonar Bug</value>
-  </data>
-  <data name="S3449_Description" xml:space="preserve">
-    <value>Numbers can be shifted with the &amp;lt;&amp;lt; and &amp;gt;&amp;gt; operators, but the right operand of the operation needs to be an int or a type that has an implicit conversion to int. However, with dynamic, the compiler's type checking is turned off, so you can pass anything to a shift operator and have it compile. And if the argument can't be converted to int at runtime, then a RuntimeBinderException will be raised.</value>
-  </data>
-  <data name="S3449_IsActivatedByDefault" xml:space="preserve">
-    <value>True</value>
-  </data>
-  <data name="S3449_Remediation" xml:space="preserve">
-    <value>Constant/Issue</value>
-  </data>
-  <data name="S3449_RemediationCost" xml:space="preserve">
-    <value>10min</value>
-  </data>
-  <data name="S3449_Severity" xml:space="preserve">
-    <value>Critical</value>
-  </data>
-  <data name="S3449_Tags" xml:space="preserve">
-    <value>bug</value>
-  </data>
-  <data name="S3449_Title" xml:space="preserve">
-    <value>Right operands of shift operators should be integers</value>
-  </data>
-  <data name="S3450_Category" xml:space="preserve">
-    <value>Sonar Code Smell</value>
-  </data>
-  <data name="S3450_Description" xml:space="preserve">
-    <value>There is no point in providing a default value for a parameter if callers are required to provide a value for it anyway. Thus, [DefaultParameterValue] should always be used in conjunction with [Optional].</value>
-  </data>
-  <data name="S3450_IsActivatedByDefault" xml:space="preserve">
-    <value>True</value>
-  </data>
-  <data name="S3450_Remediation" xml:space="preserve">
-    <value>Constant/Issue</value>
-  </data>
-  <data name="S3450_RemediationCost" xml:space="preserve">
-    <value>2min</value>
-  </data>
-  <data name="S3450_Severity" xml:space="preserve">
-    <value>Minor</value>
-  </data>
-  <data name="S3450_Tags" xml:space="preserve">
-    <value>pitfall</value>
-  </data>
-  <data name="S3450_Title" xml:space="preserve">
-    <value>Parameters with "[DefaultParameterValue]" attributes should also be marked "[Optional]"</value>
-  </data>
-  <data name="S3451_Category" xml:space="preserve">
-    <value>Sonar Code Smell</value>
-  </data>
-  <data name="S3451_Description" xml:space="preserve">
-    <value>The use of [DefaultValue] with [Optional] has no more effect than [Optional] alone. That's because [DefaultValue] doesn't actually do anything; it merely indicates the intent for the value. More than likely, [DefaultValue] was used in confusion instead of [DefaultParameterValue].</value>
-  </data>
-  <data name="S3451_IsActivatedByDefault" xml:space="preserve">
-    <value>True</value>
-  </data>
-  <data name="S3451_Remediation" xml:space="preserve">
-    <value>Constant/Issue</value>
-  </data>
-  <data name="S3451_RemediationCost" xml:space="preserve">
-    <value>2min</value>
-  </data>
-  <data name="S3451_Severity" xml:space="preserve">
-    <value>Critical</value>
-  </data>
-  <data name="S3451_Tags" xml:space="preserve">
-    <value>suspicious</value>
-  </data>
-  <data name="S3451_Title" xml:space="preserve">
-    <value>"[DefaultValue]" should not be used when "[DefaultParameterValue]" is meant</value>
-  </data>
-  <data name="S3453_Category" xml:space="preserve">
-    <value>Sonar Bug</value>
-  </data>
-  <data name="S3453_Description" xml:space="preserve">
-    <value>A class with only private constructors can't be instantiated, thus, it seems to be pointless code.</value>
-  </data>
-  <data name="S3453_IsActivatedByDefault" xml:space="preserve">
-    <value>True</value>
-  </data>
-  <data name="S3453_Remediation" xml:space="preserve">
-    <value>Constant/Issue</value>
-  </data>
-  <data name="S3453_RemediationCost" xml:space="preserve">
-    <value>5min</value>
-  </data>
-  <data name="S3453_Severity" xml:space="preserve">
-    <value>Major</value>
-  </data>
-  <data name="S3453_Tags" xml:space="preserve">
-    <value>bug,design</value>
-  </data>
-  <data name="S3453_Title" xml:space="preserve">
-    <value>Classes should not have only "private" constructors</value>
-  </data>
-  <data name="S3456_Category" xml:space="preserve">
-    <value>Sonar Bug</value>
-  </data>
-  <data name="S3456_Description" xml:space="preserve">
-    <value>ToCharArray can be omitted when the operation on the array could have been done directly on the string, such as when iterating over the characters in a string, and when accessing a character in a string via an array index. In those cases, explicit ToCharArray calls should be omitted.</value>
-  </data>
-  <data name="S3456_IsActivatedByDefault" xml:space="preserve">
-    <value>True</value>
-  </data>
-  <data name="S3456_Remediation" xml:space="preserve">
-    <value>Constant/Issue</value>
-  </data>
-  <data name="S3456_RemediationCost" xml:space="preserve">
-    <value>2min</value>
-  </data>
-  <data name="S3456_Severity" xml:space="preserve">
-    <value>Minor</value>
-  </data>
-  <data name="S3456_Tags" xml:space="preserve">
-    <value>bug,clumsy</value>
-  </data>
-  <data name="S3456_Title" xml:space="preserve">
-    <value>"string.ToCharArray()" should not be called redundantly</value>
-  </data>
-  <data name="S3457_Category" xml:space="preserve">
-    <value>Sonar Code Smell</value>
-  </data>
-  <data name="S3457_Description" xml:space="preserve">
-    <value>Because composite format strings are interpreted at runtime, rather than validated by the compiler, they can contain errors that lead to unexpected behaviors or runtime errors. This rule statically validates the good behavior of composite formats when calling the methods of String.Format, StringBuilder.AppendFormat, Console.Write, Console.WriteLine, TextWriter.Write, TextWriter.WriteLine, Debug.WriteLine(String, Object[]), Trace.TraceError(String, Object[]), Trace.TraceInformation(String, Object[]), Trace.TraceWarning(String, Object[]) and TraceSource.TraceInformation(String, Object[]). </value>
-  </data>
-  <data name="S3457_IsActivatedByDefault" xml:space="preserve">
-    <value>True</value>
-  </data>
-  <data name="S3457_Remediation" xml:space="preserve">
-    <value>Constant/Issue</value>
-  </data>
-  <data name="S3457_RemediationCost" xml:space="preserve">
-    <value>10min</value>
-  </data>
-  <data name="S3457_Severity" xml:space="preserve">
-    <value>Major</value>
-  </data>
-  <data name="S3457_Tags" xml:space="preserve">
-    <value>cert,confusing</value>
-  </data>
-  <data name="S3457_Title" xml:space="preserve">
-    <value>Composite format strings should be used correctly</value>
-  </data>
-  <data name="S3458_Category" xml:space="preserve">
-    <value>Sonar Code Smell</value>
-  </data>
-  <data name="S3458_Description" xml:space="preserve">
-    <value>Empty case clauses that fall through to the default are useless. Whether or not such a case is present, the default clause will be invoked. Such cases simply clutter the code, and should be removed.</value>
-  </data>
-  <data name="S3458_IsActivatedByDefault" xml:space="preserve">
-    <value>True</value>
-  </data>
-  <data name="S3458_Remediation" xml:space="preserve">
-    <value>Constant/Issue</value>
-  </data>
-  <data name="S3458_RemediationCost" xml:space="preserve">
-    <value>1min</value>
-  </data>
-  <data name="S3458_Severity" xml:space="preserve">
-    <value>Minor</value>
-  </data>
-  <data name="S3458_Tags" xml:space="preserve">
-    <value>finding,clumsy</value>
-  </data>
-  <data name="S3458_Title" xml:space="preserve">
-    <value>Empty "case" clauses that fall through to the "default" should be omitted</value>
-  </data>
-  <data name="S3459_Category" xml:space="preserve">
-    <value>Sonar Code Smell</value>
-  </data>
-  <data name="S3459_Description" xml:space="preserve">
-    <value>Fields and auto-properties that are never assigned to hold the default values for their types. They are either pointless code or, more likely, mistakes. </value>
-  </data>
-  <data name="S3459_IsActivatedByDefault" xml:space="preserve">
-    <value>True</value>
-  </data>
-  <data name="S3459_Remediation" xml:space="preserve">
-    <value>Constant/Issue</value>
-  </data>
-  <data name="S3459_RemediationCost" xml:space="preserve">
-    <value>5min</value>
-  </data>
-  <data name="S3459_Severity" xml:space="preserve">
-    <value>Minor</value>
-  </data>
-  <data name="S3459_Tags" xml:space="preserve">
-    <value>suspicious</value>
-  </data>
-  <data name="S3459_Title" xml:space="preserve">
-    <value>Unassigned members should be removed</value>
-  </data>
-  <data name="S3466_Category" xml:space="preserve">
-    <value>Sonar Bug</value>
-  </data>
-  <data name="S3466_Description" xml:space="preserve">
-    <value>Generally, writing the least code that will readably do the job is a good thing, so omitting default parameter values seems to make sense. Unfortunately, when you omit them from the base call in an override, you're not actually getting the job done thoroughly, because you're ignoring the value the caller passed in. The result will likely not be what the caller expected.</value>
-  </data>
-  <data name="S3466_IsActivatedByDefault" xml:space="preserve">
-    <value>True</value>
-  </data>
-  <data name="S3466_Remediation" xml:space="preserve">
-    <value>Constant/Issue</value>
-  </data>
-  <data name="S3466_RemediationCost" xml:space="preserve">
-    <value>5min</value>
-  </data>
-  <data name="S3466_Severity" xml:space="preserve">
-    <value>Major</value>
-  </data>
-  <data name="S3466_Tags" xml:space="preserve">
-    <value>bug</value>
-  </data>
-  <data name="S3466_Title" xml:space="preserve">
-    <value>Optional parameters should be passed to "base" calls</value>
-  </data>
-  <data name="S3532_Category" xml:space="preserve">
-    <value>Sonar Code Smell</value>
-  </data>
-  <data name="S3532_Description" xml:space="preserve">
-    <value>The default clause should take appropriate action. Having an empty default is a waste of keystrokes.</value>
-  </data>
-  <data name="S3532_IsActivatedByDefault" xml:space="preserve">
-    <value>False</value>
-  </data>
-  <data name="S3532_Remediation" xml:space="preserve">
-    <value>Constant/Issue</value>
-  </data>
-  <data name="S3532_RemediationCost" xml:space="preserve">
-    <value>	1min</value>
-  </data>
-  <data name="S3532_Severity" xml:space="preserve">
-    <value>Minor</value>
-  </data>
-  <data name="S3532_Tags" xml:space="preserve">
-    <value>unused,finding,clumsy</value>
-  </data>
-  <data name="S3532_Title" xml:space="preserve">
-    <value>Empty "default" clauses should be removed</value>
-  </data>
-  <data name="S3597_Category" xml:space="preserve">
-    <value>Sonar Code Smell</value>
-  </data>
-  <data name="S3597_Description" xml:space="preserve">
-    <value>The ServiceContract attribute specifies that a class or interface defines the communication contract of a Windows Communication Foundation (WCF) service. The service operations of this class or interface are defined by OperationContract attributes added to methods. It doesn't make sense to define a contract without any service operations; thus, in a ServiceContract class or interface at least one method should be annotated with OperationContract. Similarly, WCF only serves OperationContract methods that are defined inside ServiceContract classes or interfaces; thus, this rule also checks that ServiceContract is added to the containing type of OperationContract methods.</value>
-  </data>
-  <data name="S3597_IsActivatedByDefault" xml:space="preserve">
-    <value>True</value>
-  </data>
-  <data name="S3597_Remediation" xml:space="preserve">
-    <value>Constant/Issue</value>
-  </data>
-  <data name="S3597_RemediationCost" xml:space="preserve">
-    <value>2min</value>
-  </data>
-  <data name="S3597_Severity" xml:space="preserve">
-    <value>Major</value>
-  </data>
-  <data name="S3597_Tags" xml:space="preserve">
-    <value>api-design</value>
-  </data>
-  <data name="S3597_Title" xml:space="preserve">
-    <value>"ServiceContract" and "OperationContract" attributes should be used together</value>
-  </data>
-  <data name="S3598_Category" xml:space="preserve">
-    <value>Sonar Bug</value>
-  </data>
-  <data name="S3598_Description" xml:space="preserve">
-    <value>When declaring a Windows Communication Foundation (WCF) OperationContract method one-way, that service method won't return any result, not even an underlying empty confirmation message. These are fire-and-forget methods that are useful in event-like communication. Specifying a return type therefore does not make sense.</value>
-  </data>
-  <data name="S3598_IsActivatedByDefault" xml:space="preserve">
-    <value>True</value>
-  </data>
-  <data name="S3598_Remediation" xml:space="preserve">
-    <value>Constant/Issue</value>
-  </data>
-  <data name="S3598_RemediationCost" xml:space="preserve">
-    <value>15min</value>
-  </data>
-  <data name="S3598_Severity" xml:space="preserve">
-    <value>Major</value>
-  </data>
-  <data name="S3598_Tags" xml:space="preserve">
-    <value>bug</value>
-  </data>
-  <data name="S3598_Title" xml:space="preserve">
-    <value>One-way "OperationContract" methods should have "void" return type</value>
-  </data>
-  <data name="S3600_Category" xml:space="preserve">
-    <value>Sonar Code Smell</value>
-  </data>
-  <data name="S3600_Description" xml:space="preserve">
-    <value>Adding params to a method override has no effect. The compiler accepts it, but the callers won't be able to benefit from the added modifier.</value>
-  </data>
-  <data name="S3600_IsActivatedByDefault" xml:space="preserve">
-    <value>True</value>
-  </data>
-  <data name="S3600_Remediation" xml:space="preserve">
-    <value>Constant/Issue</value>
-  </data>
-  <data name="S3600_RemediationCost" xml:space="preserve">
-    <value>1min</value>
-  </data>
-  <data name="S3600_Severity" xml:space="preserve">
-    <value>Critical</value>
-  </data>
-  <data name="S3600_Tags" xml:space="preserve">
-    <value>confusing</value>
-  </data>
-  <data name="S3600_Title" xml:space="preserve">
-    <value>"params" should not be introduced on overrides</value>
-  </data>
-  <data name="S3603_Category" xml:space="preserve">
-    <value>Sonar Bug</value>
-  </data>
-  <data name="S3603_Description" xml:space="preserve">
-    <value>Marking a method with the [Pure] attribute specifies that the method doesn't make any visible changes; thus, the method should return a result, otherwise the call to the method should be equal to no-operation. So [Pure] on a void method is either a mistake, or the method doesn't do any meaningful task.</value>
-  </data>
-  <data name="S3603_IsActivatedByDefault" xml:space="preserve">
-    <value>True</value>
-  </data>
-  <data name="S3603_Remediation" xml:space="preserve">
-    <value>Constant/Issue</value>
-  </data>
-  <data name="S3603_RemediationCost" xml:space="preserve">
-    <value>5min</value>
-  </data>
-  <data name="S3603_Severity" xml:space="preserve">
-    <value>Major</value>
-  </data>
-  <data name="S3603_Tags" xml:space="preserve">
-    <value>bug</value>
-  </data>
-  <data name="S3603_Title" xml:space="preserve">
-    <value>Methods with "Pure" attribute should return a value </value>
-  </data>
-  <data name="S3604_Category" xml:space="preserve">
-    <value>Sonar Code Smell</value>
-  </data>
-  <data name="S3604_Description" xml:space="preserve">
-    <value>Fields, properties and events can be initialized either inline or in the constructor. Initializing them inline and in the constructor at the same time is redundant; the inline initialization will be overridden.</value>
-  </data>
-  <data name="S3604_IsActivatedByDefault" xml:space="preserve">
-    <value>True</value>
-  </data>
-  <data name="S3604_Remediation" xml:space="preserve">
-    <value>Constant/Issue</value>
-  </data>
-  <data name="S3604_RemediationCost" xml:space="preserve">
-    <value>1min</value>
-  </data>
-  <data name="S3604_Severity" xml:space="preserve">
-    <value>Minor</value>
-  </data>
-  <data name="S3604_Tags" xml:space="preserve">
-    <value />
-  </data>
-  <data name="S3604_Title" xml:space="preserve">
-    <value>Member initializer values should not be redundant</value>
-  </data>
-  <data name="S3610_Category" xml:space="preserve">
-    <value>Sonar Bug</value>
-  </data>
-  <data name="S3610_Description" xml:space="preserve">
-    <value>Calling GetType() on a nullable object returns the underlying value type. Thus, comparing the returned Type object to typeof(Nullable&amp;lt;SomeType&amp;gt;) doesn't make sense. The comparison either throws an exception or the result can be known at compile time.</value>
-  </data>
-  <data name="S3610_IsActivatedByDefault" xml:space="preserve">
-    <value>True</value>
-  </data>
-  <data name="S3610_Remediation" xml:space="preserve">
-    <value>Constant/Issue</value>
-  </data>
-  <data name="S3610_RemediationCost" xml:space="preserve">
-    <value>5min</value>
-  </data>
-  <data name="S3610_Severity" xml:space="preserve">
-    <value>Major</value>
-  </data>
-  <data name="S3610_Tags" xml:space="preserve">
-    <value>bug,redundant</value>
-  </data>
-  <data name="S3610_Title" xml:space="preserve">
-    <value>Nullable type comparison should not be redundant</value>
-  </data>
-  <data name="S3626_Category" xml:space="preserve">
-    <value>Sonar Code Smell</value>
-  </data>
-  <data name="S3626_Description" xml:space="preserve">
-    <value>Jump statements, such as return, yield break, goto, and continue let you change the default flow of program execution, but jump statements that direct the control flow to the original direction are just a waste of keystrokes.</value>
-  </data>
-  <data name="S3626_IsActivatedByDefault" xml:space="preserve">
-    <value>True</value>
-  </data>
-  <data name="S3626_Remediation" xml:space="preserve">
-    <value>Constant/Issue</value>
-  </data>
-  <data name="S3626_RemediationCost" xml:space="preserve">
-    <value>1min</value>
-  </data>
-  <data name="S3626_Severity" xml:space="preserve">
-    <value>Minor</value>
-  </data>
-  <data name="S3626_Tags" xml:space="preserve">
-    <value>finding,redundant,clumsy</value>
-  </data>
-  <data name="S3626_Title" xml:space="preserve">
-    <value>Jump statements should not be redundant</value>
-  </data>
-  <data name="S3655_Category" xml:space="preserve">
-    <value>Sonar Bug</value>
-  </data>
-  <data name="S3655_Description" xml:space="preserve">
-    <value>Nullable value types can hold either a value or null. The value held in the nullable type can be accessed with the Value property, but .Value throws an InvalidOperationException when the value is null. To avoid the exception, a nullable type should always be tested before .Value is accessed.</value>
-  </data>
-  <data name="S3655_IsActivatedByDefault" xml:space="preserve">
-    <value>True</value>
-  </data>
-  <data name="S3655_Remediation" xml:space="preserve">
-    <value>Constant/Issue</value>
-  </data>
-  <data name="S3655_RemediationCost" xml:space="preserve">
-    <value>10min</value>
-  </data>
-  <data name="S3655_Severity" xml:space="preserve">
-    <value>Major</value>
-  </data>
-  <data name="S3655_Tags" xml:space="preserve">
-    <value>cwe,bug</value>
-  </data>
-  <data name="S3655_Title" xml:space="preserve">
-    <value>Empty nullable value should not be accessed</value>
-  </data>
-  <data name="S3776_Category" xml:space="preserve">
-    <value>Sonar Code Smell</value>
-  </data>
-  <data name="S3776_Description" xml:space="preserve">
-    <value>Cognitive Complexity is a measure of how hard the control flow of a method is to understand. Methods with high Cognitive Complexity will be difficult to maintain.</value>
-  </data>
-  <data name="S3776_IsActivatedByDefault" xml:space="preserve">
-    <value>True</value>
-  </data>
-  <data name="S3776_Remediation" xml:space="preserve">
-    <value />
-  </data>
-  <data name="S3776_RemediationCost" xml:space="preserve">
-    <value />
-  </data>
-  <data name="S3776_Severity" xml:space="preserve">
-    <value>Critical</value>
-  </data>
-  <data name="S3776_Tags" xml:space="preserve">
-    <value>brain-overload</value>
-  </data>
-  <data name="S3776_Title" xml:space="preserve">
-    <value>Cognitive Complexity of methods should not be too high</value>
-  </data>
-  <data name="S3869_Category" xml:space="preserve">
-    <value>Sonar Bug</value>
-  </data>
-  <data name="S3869_Description" xml:space="preserve">
-    <value>Not surprisingly, the SafeHandle.DangerousGetHandle method is dangerous. That's because it may not return a valid handle. Using it can lead to leaks and vulnerabilities. While it is possible to use the method successfully, it's extremely difficult to do correctly, so the method should simply be avoided altogether.</value>
-  </data>
-  <data name="S3869_IsActivatedByDefault" xml:space="preserve">
-    <value>True</value>
-  </data>
-  <data name="S3869_Remediation" xml:space="preserve">
-    <value>Constant/Issue</value>
-  </data>
-  <data name="S3869_RemediationCost" xml:space="preserve">
-    <value>20min</value>
-  </data>
-  <data name="S3869_Severity" xml:space="preserve">
-    <value>Blocker</value>
-  </data>
-  <data name="S3869_Tags" xml:space="preserve">
-    <value>leak,unpredictable</value>
-  </data>
-  <data name="S3869_Title" xml:space="preserve">
-    <value>"SafeHandle.DangerousGetHandle" should not be called</value>
-  </data>
-  <data name="S3871_Category" xml:space="preserve">
-    <value>Sonar Code Smell</value>
-  </data>
-  <data name="S3871_Description" xml:space="preserve">
-    <value>The point of having custom exception types is to convey more information than is available in standard types. But custom exception types must be public for that to work. </value>
-  </data>
-  <data name="S3871_IsActivatedByDefault" xml:space="preserve">
-    <value>True</value>
-  </data>
-  <data name="S3871_Remediation" xml:space="preserve">
-    <value>Constant/Issue</value>
-  </data>
-  <data name="S3871_RemediationCost" xml:space="preserve">
-    <value>5min</value>
-  </data>
-  <data name="S3871_Severity" xml:space="preserve">
-    <value>Critical</value>
-  </data>
-  <data name="S3871_Tags" xml:space="preserve">
-    <value>error-handling,api-design</value>
-  </data>
-  <data name="S3871_Title" xml:space="preserve">
-    <value>Exception types should be "public"</value>
-  </data>
-  <data name="S3872_Category" xml:space="preserve">
-    <value>Sonar Code Smell</value>
-  </data>
-  <data name="S3872_Description" xml:space="preserve">
-    <value>The name of a method should communicate what it does, and the names of its parameters should indicate how they're used. If a method and its parameter have the same name it is an indication that one of these rules of thumb has been broken, if not both. Even if by some trick of language that's not the case, it is still likely to confuse callers and maintainers.</value>
-  </data>
-  <data name="S3872_IsActivatedByDefault" xml:space="preserve">
-    <value>False</value>
-  </data>
-  <data name="S3872_Remediation" xml:space="preserve">
-    <value>Constant/Issue</value>
-  </data>
-  <data name="S3872_RemediationCost" xml:space="preserve">
-    <value>5min</value>
-  </data>
-  <data name="S3872_Severity" xml:space="preserve">
-    <value>Minor</value>
-  </data>
-  <data name="S3872_Tags" xml:space="preserve">
-    <value>convention,confusing</value>
-  </data>
-  <data name="S3872_Title" xml:space="preserve">
-    <value>Parameter names should not duplicate the names of their methods</value>
-  </data>
-  <data name="S3874_Category" xml:space="preserve">
-    <value>Sonar Code Smell</value>
-  </data>
-  <data name="S3874_Description" xml:space="preserve">
-    <value>Passing a parameter by reference, which is what happens when you use the out or ref parameter modifiers, means that the method will receive a pointer to the argument, rather than the argument itself. If the argument was a value type, the method will be able to change the argument's values. If it was a reference type, then the method receives a pointer to a pointer, which is usually not what was intended. Even when it is what was intended, this is the sort of thing that's difficult to get right, and should be used with caution.</value>
-  </data>
-  <data name="S3874_IsActivatedByDefault" xml:space="preserve">
-    <value>False</value>
-  </data>
-  <data name="S3874_Remediation" xml:space="preserve">
-    <value>Constant/Issue</value>
-  </data>
-  <data name="S3874_RemediationCost" xml:space="preserve">
-    <value>20min</value>
-  </data>
-  <data name="S3874_Severity" xml:space="preserve">
-    <value>Critical</value>
-  </data>
-  <data name="S3874_Tags" xml:space="preserve">
-    <value>suspicious</value>
-  </data>
-  <data name="S3874_Title" xml:space="preserve">
-    <value>"out" and "ref" parameters should not be used</value>
-  </data>
-  <data name="S3875_Category" xml:space="preserve">
-    <value>Sonar Code Smell</value>
-  </data>
-  <data name="S3875_Description" xml:space="preserve">
-    <value>The use of == to compare to objects is expected to do a reference comparison. That is, it is expected to return true if and only if they are the same object instance. Overloading the operator to do anything else will inevitably lead to the introduction of bugs by callers. On the other hand, overloading it to do exactly that is pointless; that's what == does by default.</value>
-  </data>
-  <data name="S3875_IsActivatedByDefault" xml:space="preserve">
-    <value>True</value>
-  </data>
-  <data name="S3875_Remediation" xml:space="preserve">
-    <value>Constant/Issue</value>
-  </data>
-  <data name="S3875_RemediationCost" xml:space="preserve">
-    <value>15min</value>
-  </data>
-  <data name="S3875_Severity" xml:space="preserve">
-    <value>Blocker</value>
-  </data>
-  <data name="S3875_Tags" xml:space="preserve">
-    <value>pitfall</value>
-  </data>
-  <data name="S3875_Title" xml:space="preserve">
-    <value>"operator==" should not be overloaded on reference types</value>
-  </data>
-  <data name="S3876_Category" xml:space="preserve">
-    <value>Sonar Code Smell</value>
-  </data>
-  <data name="S3876_Description" xml:space="preserve">
-    <value>Strings and integral types are typically used as indexers. When some other type is required, it typically indicates design problems, and potentially a situation where a method should be used instead.</value>
-  </data>
-  <data name="S3876_IsActivatedByDefault" xml:space="preserve">
-    <value>False</value>
-  </data>
-  <data name="S3876_Remediation" xml:space="preserve">
-    <value>Constant/Issue</value>
-  </data>
-  <data name="S3876_RemediationCost" xml:space="preserve">
-    <value>20min</value>
-  </data>
-  <data name="S3876_Severity" xml:space="preserve">
-    <value>Minor</value>
-  </data>
-  <data name="S3876_Tags" xml:space="preserve">
-    <value>design</value>
-  </data>
-  <data name="S3876_Title" xml:space="preserve">
-    <value>Strings or integral types should be used for indexers</value>
-  </data>
-  <data name="S3877_Category" xml:space="preserve">
-    <value>Sonar Code Smell</value>
-  </data>
-  <data name="S3877_Description" xml:space="preserve">
-    <value>It is expected that some methods should be called with caution, but others, such as ToString, are expected to "just work". Throwing an exception from such a method is likely to break callers' code unexpectedly.</value>
-  </data>
-  <data name="S3877_IsActivatedByDefault" xml:space="preserve">
-    <value>True</value>
-  </data>
-  <data name="S3877_Remediation" xml:space="preserve">
-    <value>Constant/Issue</value>
-  </data>
-  <data name="S3877_RemediationCost" xml:space="preserve">
-    <value>20min</value>
-  </data>
-  <data name="S3877_Severity" xml:space="preserve">
-    <value>Blocker</value>
-  </data>
-  <data name="S3877_Tags" xml:space="preserve">
-    <value>pitfall</value>
-  </data>
-  <data name="S3877_Title" xml:space="preserve">
-    <value>Exceptions should not be thrown from unexpected methods</value>
-  </data>
-  <data name="S3880_Category" xml:space="preserve">
-    <value>Sonar Code Smell</value>
-  </data>
-  <data name="S3880_Description" xml:space="preserve">
-    <value>Finalizers come with a performance cost due to the overhead of tracking the life cycle of objects. An empty one is consequently costly with no benefit or justification.</value>
-  </data>
-  <data name="S3880_IsActivatedByDefault" xml:space="preserve">
-    <value>False</value>
-  </data>
-  <data name="S3880_Remediation" xml:space="preserve">
-    <value>Constant/Issue</value>
-  </data>
-  <data name="S3880_RemediationCost" xml:space="preserve">
-    <value>2min</value>
-  </data>
-  <data name="S3880_Severity" xml:space="preserve">
-    <value>Major</value>
-  </data>
-  <data name="S3880_Tags" xml:space="preserve">
-    <value>performance</value>
-  </data>
-  <data name="S3880_Title" xml:space="preserve">
-    <value>Finalizers should not be empty</value>
-  </data>
-  <data name="S3881_Category" xml:space="preserve">
-    <value>Sonar Bug</value>
-  </data>
-  <data name="S3881_Description" xml:space="preserve">
-    <value>The IDisposable interface is a mechanism to release unmanaged resources, if not implemented correctly this could result in resource leaks or more severe bugs.</value>
-  </data>
-  <data name="S3881_IsActivatedByDefault" xml:space="preserve">
-    <value>True</value>
-  </data>
-  <data name="S3881_Remediation" xml:space="preserve">
-    <value>Constant/Issue</value>
-  </data>
-  <data name="S3881_RemediationCost" xml:space="preserve">
-    <value>10min</value>
-  </data>
-  <data name="S3881_Severity" xml:space="preserve">
-    <value>Major</value>
-  </data>
-  <data name="S3881_Tags" xml:space="preserve">
-    <value />
-  </data>
-  <data name="S3881_Title" xml:space="preserve">
-    <value>"IDisposable" should be implemented correctly</value>
-  </data>
-  <data name="S3884_Category" xml:space="preserve">
-    <value>Sonar Vulnerability</value>
-  </data>
-  <data name="S3884_Description" xml:space="preserve">
-    <value>CoSetProxyBlanket and CoInitializeSecurity both work to set the permissions context in which the process invoked immediately after is executed. Calling them from within that process is useless because it's to late at that point; the permissions context has already been set.</value>
-  </data>
-  <data name="S3884_IsActivatedByDefault" xml:space="preserve">
-    <value>True</value>
-  </data>
-  <data name="S3884_Remediation" xml:space="preserve">
-    <value>Constant/Issue</value>
-  </data>
-  <data name="S3884_RemediationCost" xml:space="preserve">
-    <value>20min</value>
-  </data>
-  <data name="S3884_Severity" xml:space="preserve">
-    <value>Blocker</value>
-  </data>
-  <data name="S3884_Tags" xml:space="preserve">
-    <value />
-  </data>
-  <data name="S3884_Title" xml:space="preserve">
-    <value>"CoSetProxyBlanket" and "CoInitializeSecurity" should not be used</value>
-  </data>
-  <data name="S3885_Category" xml:space="preserve">
-    <value>Sonar Bug</value>
-  </data>
-  <data name="S3885_Description" xml:space="preserve">
-    <value>The parameter to Assembly.Load includes the full specification of the dll to be loaded. Use another method, and you might end up with a dll other than the one you expected. </value>
-  </data>
-  <data name="S3885_IsActivatedByDefault" xml:space="preserve">
-    <value>True</value>
-  </data>
-  <data name="S3885_Remediation" xml:space="preserve">
-    <value>Constant/Issue</value>
-  </data>
-  <data name="S3885_RemediationCost" xml:space="preserve">
-    <value>5min</value>
-  </data>
-  <data name="S3885_Severity" xml:space="preserve">
-    <value>Major</value>
-  </data>
-  <data name="S3885_Tags" xml:space="preserve">
-    <value>unpredictable</value>
-  </data>
-  <data name="S3885_Title" xml:space="preserve">
-    <value>"Assembly.Load" should be used</value>
-  </data>
-  <data name="S3887_Category" xml:space="preserve">
-    <value>Sonar Bug</value>
-  </data>
-  <data name="S3887_Description" xml:space="preserve">
-    <value>Using the readonly keyword on a field means that it can't be changed after initialization. However, when applied to collections or arrays, that's only partly true. readonly enforces that another instance can't be assigned to the field, but it cannot keep the contents from being updated. That means that in practice, the field value really can be changed, and the use of readonly on such a field is misleading, and you're likely to not be getting the behavior you expect.</value>
-  </data>
-  <data name="S3887_IsActivatedByDefault" xml:space="preserve">
-    <value>True</value>
-  </data>
-  <data name="S3887_Remediation" xml:space="preserve">
-    <value>Constant/Issue</value>
-  </data>
-  <data name="S3887_RemediationCost" xml:space="preserve">
-    <value>15min</value>
-  </data>
-  <data name="S3887_Severity" xml:space="preserve">
-    <value>Minor</value>
-  </data>
-  <data name="S3887_Tags" xml:space="preserve">
-    <value />
-  </data>
-  <data name="S3887_Title" xml:space="preserve">
-    <value>Mutable, non-private fields should not be "readonly"</value>
-  </data>
-  <data name="S3889_Category" xml:space="preserve">
-    <value>Sonar Bug</value>
-  </data>
-  <data name="S3889_Description" xml:space="preserve">
-    <value>Thread.Suspend and Thread.Resume can give unpredictable results, and both methods have been deprecated. Indeed, if Thread.Suspend is not used very carefully, a thread can be suspended while holding a lock, thus leading to a deadlock. Other safer synchronization mechanisms should be used, such as Monitor, Mutex, and Semaphore.</value>
-  </data>
-  <data name="S3889_IsActivatedByDefault" xml:space="preserve">
-    <value>True</value>
-  </data>
-  <data name="S3889_Remediation" xml:space="preserve">
-    <value>Constant/Issue</value>
-  </data>
-  <data name="S3889_RemediationCost" xml:space="preserve">
-    <value>20min</value>
-  </data>
-  <data name="S3889_Severity" xml:space="preserve">
-    <value>Blocker</value>
-  </data>
-  <data name="S3889_Tags" xml:space="preserve">
-    <value>multi-threading,unpredictable</value>
-  </data>
-  <data name="S3889_Title" xml:space="preserve">
-    <value>Neither "Thread.Resume" nor "Thread.Suspend" should be used</value>
-  </data>
-  <data name="S3897_Category" xml:space="preserve">
-    <value>Sonar Code Smell</value>
-  </data>
-  <data name="S3897_Description" xml:space="preserve">
-    <value>The IEquatable&amp;lt;T&amp;gt; interface has only one method in it: Equals(&amp;lt;T&amp;gt;). If you've already written Equals(T), there's no reason not to explicitly implement IEquatable&amp;lt;T&amp;gt;. Doing so expands the utility of your class by allowing it to be used where an IEquatable is called for.</value>
-  </data>
-  <data name="S3897_IsActivatedByDefault" xml:space="preserve">
-    <value>True</value>
-  </data>
-  <data name="S3897_Remediation" xml:space="preserve">
-    <value>Constant/Issue</value>
-  </data>
-  <data name="S3897_RemediationCost" xml:space="preserve">
-    <value>2min</value>
-  </data>
-  <data name="S3897_Severity" xml:space="preserve">
-    <value>Major</value>
-  </data>
-  <data name="S3897_Tags" xml:space="preserve">
-    <value>api-design</value>
-  </data>
-  <data name="S3897_Title" xml:space="preserve">
-    <value>Classes that provide "Equals(&lt;T&gt;)" or override "Equals(Object)" should implement "IEquatable&lt;T&gt;"</value>
-  </data>
-  <data name="S3898_Category" xml:space="preserve">
-    <value>Sonar Code Smell</value>
-  </data>
-  <data name="S3898_Description" xml:space="preserve">
-    <value>If you're using a struct, it is likely because you're interested in performance. But by failing to implement IEquatable&amp;lt;T&amp;gt; you're loosing performance when comparisons are made because without IEquatable&amp;lt;T&amp;gt;, boxing and reflection are used to make comparisons. </value>
-  </data>
-  <data name="S3898_IsActivatedByDefault" xml:space="preserve">
-    <value>False</value>
-  </data>
-  <data name="S3898_Remediation" xml:space="preserve">
-    <value>Constant/Issue</value>
-  </data>
-  <data name="S3898_RemediationCost" xml:space="preserve">
-    <value>20min</value>
-  </data>
-  <data name="S3898_Severity" xml:space="preserve">
-    <value>Major</value>
-  </data>
-  <data name="S3898_Tags" xml:space="preserve">
-    <value>performance</value>
-  </data>
-  <data name="S3898_Title" xml:space="preserve">
-    <value>Value types should implement "IEquatable&lt;T&gt;"</value>
-  </data>
-  <data name="S3902_Category" xml:space="preserve">
-    <value>Sonar Code Smell</value>
-  </data>
-  <data name="S3902_Description" xml:space="preserve">
-    <value>Using Type.Assembly to get the current assembly is nearly free in terms of performance; it's a simple property access. On the other hand, Assembly.GetExecutingAssembly() can take up to 30 times as long because it walks up the call stack to find the assembly.</value>
-  </data>
-  <data name="S3902_IsActivatedByDefault" xml:space="preserve">
-    <value>False</value>
-  </data>
-  <data name="S3902_Remediation" xml:space="preserve">
-    <value>Constant/Issue</value>
-  </data>
-  <data name="S3902_RemediationCost" xml:space="preserve">
-    <value>5min</value>
-  </data>
-  <data name="S3902_Severity" xml:space="preserve">
-    <value>Major</value>
-  </data>
-  <data name="S3902_Tags" xml:space="preserve">
-    <value>performance</value>
-  </data>
-  <data name="S3902_Title" xml:space="preserve">
-    <value>"Assembly.GetExecutingAssembly" should not be called</value>
-  </data>
-  <data name="S3903_Category" xml:space="preserve">
-    <value>Sonar Bug</value>
-  </data>
-  <data name="S3903_Description" xml:space="preserve">
-    <value>Types are declared in namespaces in order to prevent name collisions and as a way to organize them into the object hierarchy. Types that are defined outside any named namespace are in a global namespace that cannot be referenced in code.</value>
-  </data>
-  <data name="S3903_IsActivatedByDefault" xml:space="preserve">
-    <value>True</value>
-  </data>
-  <data name="S3903_Remediation" xml:space="preserve">
-    <value>Constant/Issue</value>
-  </data>
-  <data name="S3903_RemediationCost" xml:space="preserve">
-    <value>5min</value>
-  </data>
-  <data name="S3903_Severity" xml:space="preserve">
-    <value>Major</value>
-  </data>
-  <data name="S3903_Tags" xml:space="preserve">
-    <value />
-  </data>
-  <data name="S3903_Title" xml:space="preserve">
-    <value>Types should be defined in named namespaces</value>
-  </data>
-  <data name="S3904_Category" xml:space="preserve">
-    <value>Sonar Bug</value>
-  </data>
-  <data name="S3904_Description" xml:space="preserve">
-    <value>If no AssemblyVersionAttribute is provided, the same default version will be used for every build. Since the version number is used by The .NET Framework to uniquely identify an assembly this can lead to broken dependencies.</value>
-  </data>
-  <data name="S3904_IsActivatedByDefault" xml:space="preserve">
-    <value>True</value>
-  </data>
-  <data name="S3904_Remediation" xml:space="preserve">
-    <value>Constant/Issue</value>
-  </data>
-  <data name="S3904_RemediationCost" xml:space="preserve">
-    <value>2min</value>
-  </data>
-  <data name="S3904_Severity" xml:space="preserve">
-    <value>Critical</value>
-  </data>
-  <data name="S3904_Tags" xml:space="preserve">
-    <value>bug,pitfall</value>
-  </data>
-  <data name="S3904_Title" xml:space="preserve">
-    <value>Assemblies should have version information</value>
-  </data>
-  <data name="S3925_Category" xml:space="preserve">
-    <value>Sonar Bug</value>
-  </data>
-  <data name="S3925_Description" xml:space="preserve">
-    <value>The ISerializable interface is the mechanism to control the type serialization process. If not implemented correctly this could result in an invalid serialization and hard to detect bugs.</value>
-  </data>
-  <data name="S3925_IsActivatedByDefault" xml:space="preserve">
-    <value>True</value>
-  </data>
-  <data name="S3925_Remediation" xml:space="preserve">
-    <value>Constant/Issue</value>
-  </data>
-  <data name="S3925_RemediationCost" xml:space="preserve">
-    <value>20min</value>
-  </data>
-  <data name="S3925_Severity" xml:space="preserve">
-    <value>Critical</value>
-  </data>
-  <data name="S3925_Tags" xml:space="preserve">
-    <value />
-  </data>
-  <data name="S3925_Title" xml:space="preserve">
-    <value>"ISerializable" should be implemented correctly</value>
-  </data>
-  <data name="S3926_Category" xml:space="preserve">
-    <value>Sonar Bug</value>
-  </data>
-  <data name="S3926_Description" xml:space="preserve">
-    <value>Fields marked with System.Runtime.Serialization.OptionalFieldAttribute are serialized just like any other field. But such fields are ignored on deserialization, and retain the default values associated with their types. Therefore, deserialization event handlers should be declared to set such fields during the deserialization process.</value>
-  </data>
-  <data name="S3926_IsActivatedByDefault" xml:space="preserve">
-    <value>True</value>
-  </data>
-  <data name="S3926_Remediation" xml:space="preserve">
-    <value>Constant/Issue</value>
-  </data>
-  <data name="S3926_RemediationCost" xml:space="preserve">
-    <value>10min</value>
-  </data>
-  <data name="S3926_Severity" xml:space="preserve">
-    <value>Major</value>
-  </data>
-  <data name="S3926_Tags" xml:space="preserve">
-    <value>serialization</value>
-  </data>
-  <data name="S3926_Title" xml:space="preserve">
-    <value>Deserialization methods should be provided for "OptionalField" members</value>
-  </data>
-  <data name="S3928_Category" xml:space="preserve">
-    <value>Sonar Code Smell</value>
-  </data>
-  <data name="S3928_Description" xml:space="preserve">
-    <value>Some constructors of the ArgumentException, ArgumentNullException, ArgumentOutOfRangeException and DuplicateWaitObjectException classes must be fed with a valid parameter name. This rule raises an issue in two cases:</value>
-  </data>
-  <data name="S3928_IsActivatedByDefault" xml:space="preserve">
-    <value>True</value>
-  </data>
-  <data name="S3928_Remediation" xml:space="preserve">
-    <value>Constant/Issue</value>
-  </data>
-  <data name="S3928_RemediationCost" xml:space="preserve">
-    <value>2min</value>
-  </data>
-  <data name="S3928_Severity" xml:space="preserve">
-    <value>Major</value>
-  </data>
-  <data name="S3928_Tags" xml:space="preserve">
-    <value />
-  </data>
-  <data name="S3928_Title" xml:space="preserve">
-    <value>Parameter names used into ArgumentException constructors should match an existing one </value>
-  </data>
-  <data name="S3962_Category" xml:space="preserve">
-    <value>Sonar Code Smell</value>
-  </data>
-  <data name="S3962_Description" xml:space="preserve">
-    <value>The value of a static readonly field is computed at runtime while the value of a const field is calculated at compile time, which improves performance.</value>
-  </data>
-  <data name="S3962_IsActivatedByDefault" xml:space="preserve">
-    <value>False</value>
-  </data>
-  <data name="S3962_Remediation" xml:space="preserve">
-    <value>Constant/Issue</value>
-  </data>
-  <data name="S3962_RemediationCost" xml:space="preserve">
-    <value>2min</value>
-  </data>
-  <data name="S3962_Severity" xml:space="preserve">
-    <value>Minor</value>
-  </data>
-  <data name="S3962_Tags" xml:space="preserve">
-    <value>performance</value>
-  </data>
-  <data name="S3962_Title" xml:space="preserve">
-    <value>"static readonly" constants should be "const" instead</value>
-  </data>
-  <data name="S3963_Category" xml:space="preserve">
-    <value>Sonar Code Smell</value>
-  </data>
-  <data name="S3963_Description" xml:space="preserve">
-    <value>When a static constructor serves no other purpose that initializing static fields, it comes with an unnecessary performance cost because the compiler generates a check before each static method or instance constructor invocation.</value>
-  </data>
-  <data name="S3963_IsActivatedByDefault" xml:space="preserve">
-    <value>False</value>
-  </data>
-  <data name="S3963_Remediation" xml:space="preserve">
-    <value>Constant/Issue</value>
-  </data>
-  <data name="S3963_RemediationCost" xml:space="preserve">
-    <value>5min</value>
-  </data>
-  <data name="S3963_Severity" xml:space="preserve">
-    <value>Minor</value>
-  </data>
-  <data name="S3963_Tags" xml:space="preserve">
-    <value />
-  </data>
-  <data name="S3963_Title" xml:space="preserve">
-    <value>"static" fields should be initialized inline</value>
-  </data>
-  <data name="S3967_Category" xml:space="preserve">
-    <value>Sonar Code Smell</value>
-  </data>
-  <data name="S3967_Description" xml:space="preserve">
-    <value>A jagged array is an array whose elements are arrays. It is recommended over a multidimensional array because the arrays that make up the elements can be of different sizes, which avoids wasting memory space.</value>
-  </data>
-  <data name="S3967_IsActivatedByDefault" xml:space="preserve">
-    <value>False</value>
-  </data>
-  <data name="S3967_Remediation" xml:space="preserve">
-    <value />
-  </data>
-  <data name="S3967_RemediationCost" xml:space="preserve">
-    <value />
-  </data>
-  <data name="S3967_Severity" xml:space="preserve">
-    <value>Minor</value>
-  </data>
-  <data name="S3967_Tags" xml:space="preserve">
-    <value>design</value>
-  </data>
-  <data name="S3967_Title" xml:space="preserve">
-    <value>Multidimensional arrays should not be used</value>
-  </data>
-  <data name="S3971_Category" xml:space="preserve">
-    <value>Sonar Code Smell</value>
-  </data>
-  <data name="S3971_Description" xml:space="preserve">
-    <value>GC.SuppressFinalize requests that the system not call the finalizer for the specified object. This should only be done when implementing Dispose as part of the Dispose Pattern.</value>
-  </data>
-  <data name="S3971_IsActivatedByDefault" xml:space="preserve">
-    <value>True</value>
-  </data>
-  <data name="S3971_Remediation" xml:space="preserve">
-    <value>Constant/Issue</value>
-  </data>
-  <data name="S3971_RemediationCost" xml:space="preserve">
-    <value>2min</value>
-  </data>
-  <data name="S3971_Severity" xml:space="preserve">
-    <value>Major</value>
-  </data>
-  <data name="S3971_Tags" xml:space="preserve">
-    <value />
-  </data>
-  <data name="S3971_Title" xml:space="preserve">
-    <value>"GC.SuppressFinalize" should not be called</value>
-  </data>
-<<<<<<< HEAD
-  <data name="S3992_Category" xml:space="preserve">
-    <value>Sonar Code Smell</value>
-  </data>
-  <data name="S3992_Description" xml:space="preserve">
-    <value>Assemblies should explicitly indicate whether they are meant to be COM visible or not. If the ComVisibleAttribute is not present, the default is to make the content of the assembly visible to COM clients.</value>
-  </data>
-  <data name="S3992_IsActivatedByDefault" xml:space="preserve">
-    <value>False</value>
-  </data>
-  <data name="S3992_Remediation" xml:space="preserve">
-    <value>Constant/Issue</value>
-  </data>
-  <data name="S3992_RemediationCost" xml:space="preserve">
-    <value>1min</value>
-  </data>
-  <data name="S3992_Severity" xml:space="preserve">
-    <value>Major</value>
-  </data>
-  <data name="S3992_Tags" xml:space="preserve">
-    <value>api-design</value>
-  </data>
-  <data name="S3992_Title" xml:space="preserve">
-    <value>Assemblies should explicitly specify COM visibility</value>
-=======
-  <data name="S3981_Category" xml:space="preserve">
-    <value>Sonar Bug</value>
-  </data>
-  <data name="S3981_Description" xml:space="preserve">
-    <value>The size of a collection and the length of an array are always greater than or equal to zero. So testing that a size or length is greater than or equal to zero doesn't make sense, since the result is always true. Perhaps the intent was to check the non-emptiness of the collection or array instead. </value>
-  </data>
-  <data name="S3981_IsActivatedByDefault" xml:space="preserve">
-    <value>True</value>
-  </data>
-  <data name="S3981_Remediation" xml:space="preserve">
-    <value>Constant/Issue</value>
-  </data>
-  <data name="S3981_RemediationCost" xml:space="preserve">
-    <value>2min</value>
-  </data>
-  <data name="S3981_Severity" xml:space="preserve">
-    <value>Major</value>
-  </data>
-  <data name="S3981_Tags" xml:space="preserve">
-    <value />
-  </data>
-  <data name="S3981_Title" xml:space="preserve">
-    <value>Collection sizes and array lengths should not be tested against "&gt;= 0"</value>
->>>>>>> 48aa658a
-  </data>
-  <data name="S3993_Category" xml:space="preserve">
-    <value>Sonar Code Smell</value>
-  </data>
-  <data name="S3993_Description" xml:space="preserve">
-    <value>When defining custom attributes System.AttributeUsageAttribute has to be used to indicate where the attribute can be applied. This will determine its valid locations in the code.</value>
-  </data>
-  <data name="S3993_IsActivatedByDefault" xml:space="preserve">
-    <value>False</value>
-  </data>
-  <data name="S3993_Remediation" xml:space="preserve">
-    <value>Constant/Issue</value>
-  </data>
-  <data name="S3993_RemediationCost" xml:space="preserve">
-    <value>5min</value>
-  </data>
-  <data name="S3993_Severity" xml:space="preserve">
-    <value>Major</value>
-  </data>
-  <data name="S3993_Tags" xml:space="preserve">
-    <value />
-  </data>
-  <data name="S3993_Title" xml:space="preserve">
-    <value>Custom attributes should be marked with "System.AttributeUsageAttribute"</value>
-  </data>
-  <data name="S818_Category" xml:space="preserve">
-    <value>Sonar Code Smell</value>
-  </data>
-  <data name="S818_Description" xml:space="preserve">
-    <value>Using upper case literal suffixes removes the potential ambiguity between "1" (digit 1) and "l" (letter el) for declaring literals.</value>
-  </data>
-  <data name="S818_IsActivatedByDefault" xml:space="preserve">
-    <value>True</value>
-  </data>
-  <data name="S818_Remediation" xml:space="preserve">
-    <value>Constant/Issue</value>
-  </data>
-  <data name="S818_RemediationCost" xml:space="preserve">
-    <value>2min</value>
-  </data>
-  <data name="S818_Severity" xml:space="preserve">
-    <value>Minor</value>
-  </data>
-  <data name="S818_Tags" xml:space="preserve">
-    <value>convention,misra,cert,pitfall</value>
-  </data>
-  <data name="S818_Title" xml:space="preserve">
-    <value>Literal suffixes should be upper case</value>
-  </data>
-  <data name="S907_Category" xml:space="preserve">
-    <value>Sonar Code Smell</value>
-  </data>
-  <data name="S907_Description" xml:space="preserve">
-    <value>goto is an unstructured control flow statement. It makes code less readable and maintainable. Structured control flow statements such as if, for, while, continue or break should be used instead.</value>
-  </data>
-  <data name="S907_IsActivatedByDefault" xml:space="preserve">
-    <value>True</value>
-  </data>
-  <data name="S907_Remediation" xml:space="preserve">
-    <value>Constant/Issue</value>
-  </data>
-  <data name="S907_RemediationCost" xml:space="preserve">
-    <value>10min</value>
-  </data>
-  <data name="S907_Severity" xml:space="preserve">
-    <value>Major</value>
-  </data>
-  <data name="S907_Tags" xml:space="preserve">
-    <value>brain-overload,misra</value>
-  </data>
-  <data name="S907_Title" xml:space="preserve">
-    <value>"goto" statement should not be used</value>
-  </data>
-  <data name="S927_Category" xml:space="preserve">
-    <value>Sonar Code Smell</value>
-  </data>
-  <data name="S927_Description" xml:space="preserve">
-    <value>When the parameters to the implementation of a partial method don't match those in the signature declaration, then confusion is almost guaranteed. Either the implementer was confused when he renamed, swapped or mangled the parameter names in the implementation, or callers will be confused.</value>
-  </data>
-  <data name="S927_IsActivatedByDefault" xml:space="preserve">
-    <value>True</value>
-  </data>
-  <data name="S927_Remediation" xml:space="preserve">
-    <value>Constant/Issue</value>
-  </data>
-  <data name="S927_RemediationCost" xml:space="preserve">
-    <value>10min</value>
-  </data>
-  <data name="S927_Severity" xml:space="preserve">
-    <value>Critical</value>
-  </data>
-  <data name="S927_Tags" xml:space="preserve">
-    <value>misra,cert,suspicious</value>
-  </data>
-  <data name="S927_Title" xml:space="preserve">
-    <value>"partial" method parameter names should match</value>
-  </data>
+﻿<?xml version="1.0" encoding="utf-8"?>
+<root>
+  <!-- 
+    Microsoft ResX Schema 
+    
+    Version 2.0
+    
+    The primary goals of this format is to allow a simple XML format 
+    that is mostly human readable. The generation and parsing of the 
+    various data types are done through the TypeConverter classes 
+    associated with the data types.
+    
+    Example:
+    
+    ... ado.net/XML headers & schema ...
+    <resheader name="resmimetype">text/microsoft-resx</resheader>
+    <resheader name="version">2.0</resheader>
+    <resheader name="reader">System.Resources.ResXResourceReader, System.Windows.Forms, ...</resheader>
+    <resheader name="writer">System.Resources.ResXResourceWriter, System.Windows.Forms, ...</resheader>
+    <data name="Name1"><value>this is my long string</value><comment>this is a comment</comment></data>
+    <data name="Color1" type="System.Drawing.Color, System.Drawing">Blue</data>
+    <data name="Bitmap1" mimetype="application/x-microsoft.net.object.binary.base64">
+        <value>[base64 mime encoded serialized .NET Framework object]</value>
+    </data>
+    <data name="Icon1" type="System.Drawing.Icon, System.Drawing" mimetype="application/x-microsoft.net.object.bytearray.base64">
+        <value>[base64 mime encoded string representing a byte array form of the .NET Framework object]</value>
+        <comment>This is a comment</comment>
+    </data>
+                
+    There are any number of "resheader" rows that contain simple 
+    name/value pairs.
+    
+    Each data row contains a name, and value. The row also contains a 
+    type or mimetype. Type corresponds to a .NET class that support 
+    text/value conversion through the TypeConverter architecture. 
+    Classes that don't support this are serialized and stored with the 
+    mimetype set.
+    
+    The mimetype is used for serialized objects, and tells the 
+    ResXResourceReader how to depersist the object. This is currently not 
+    extensible. For a given mimetype the value must be set accordingly:
+    
+    Note - application/x-microsoft.net.object.binary.base64 is the format 
+    that the ResXResourceWriter will generate, however the reader can 
+    read any of the formats listed below.
+    
+    mimetype: application/x-microsoft.net.object.binary.base64
+    value   : The object must be serialized with 
+            : System.Runtime.Serialization.Formatters.Binary.BinaryFormatter
+            : and then encoded with base64 encoding.
+    
+    mimetype: application/x-microsoft.net.object.soap.base64
+    value   : The object must be serialized with 
+            : System.Runtime.Serialization.Formatters.Soap.SoapFormatter
+            : and then encoded with base64 encoding.
+
+    mimetype: application/x-microsoft.net.object.bytearray.base64
+    value   : The object must be serialized into a byte array 
+            : using a System.ComponentModel.TypeConverter
+            : and then encoded with base64 encoding.
+    -->
+  <xsd:schema id="root" xmlns="" xmlns:xsd="http://www.w3.org/2001/XMLSchema" xmlns:msdata="urn:schemas-microsoft-com:xml-msdata">
+    <xsd:import namespace="http://www.w3.org/XML/1998/namespace" />
+    <xsd:element name="root" msdata:IsDataSet="true">
+      <xsd:complexType>
+        <xsd:choice maxOccurs="unbounded">
+          <xsd:element name="metadata">
+            <xsd:complexType>
+              <xsd:sequence>
+                <xsd:element name="value" type="xsd:string" minOccurs="0" />
+              </xsd:sequence>
+              <xsd:attribute name="name" use="required" type="xsd:string" />
+              <xsd:attribute name="type" type="xsd:string" />
+              <xsd:attribute name="mimetype" type="xsd:string" />
+              <xsd:attribute ref="xml:space" />
+            </xsd:complexType>
+          </xsd:element>
+          <xsd:element name="assembly">
+            <xsd:complexType>
+              <xsd:attribute name="alias" type="xsd:string" />
+              <xsd:attribute name="name" type="xsd:string" />
+            </xsd:complexType>
+          </xsd:element>
+          <xsd:element name="data">
+            <xsd:complexType>
+              <xsd:sequence>
+                <xsd:element name="value" type="xsd:string" minOccurs="0" msdata:Ordinal="1" />
+                <xsd:element name="comment" type="xsd:string" minOccurs="0" msdata:Ordinal="2" />
+              </xsd:sequence>
+              <xsd:attribute name="name" type="xsd:string" use="required" msdata:Ordinal="1" />
+              <xsd:attribute name="type" type="xsd:string" msdata:Ordinal="3" />
+              <xsd:attribute name="mimetype" type="xsd:string" msdata:Ordinal="4" />
+              <xsd:attribute ref="xml:space" />
+            </xsd:complexType>
+          </xsd:element>
+          <xsd:element name="resheader">
+            <xsd:complexType>
+              <xsd:sequence>
+                <xsd:element name="value" type="xsd:string" minOccurs="0" msdata:Ordinal="1" />
+              </xsd:sequence>
+              <xsd:attribute name="name" type="xsd:string" use="required" />
+            </xsd:complexType>
+          </xsd:element>
+        </xsd:choice>
+      </xsd:complexType>
+    </xsd:element>
+  </xsd:schema>
+  <resheader name="resmimetype">
+    <value>text/microsoft-resx</value>
+  </resheader>
+  <resheader name="version">
+    <value>2.0</value>
+  </resheader>
+  <resheader name="reader">
+    <value>System.Resources.ResXResourceReader, System.Windows.Forms, Version=4.0.0.0, Culture=neutral, PublicKeyToken=b77a5c561934e089</value>
+  </resheader>
+  <resheader name="writer">
+    <value>System.Resources.ResXResourceWriter, System.Windows.Forms, Version=4.0.0.0, Culture=neutral, PublicKeyToken=b77a5c561934e089</value>
+  </resheader>
+  <data name="S100_Category" xml:space="preserve">
+    <value>Sonar Code Smell</value>
+  </data>
+  <data name="S100_Description" xml:space="preserve">
+    <value>Shared naming conventions allow teams to collaborate efficiently. This rule checks whether or not method and property names are camel cased. To reduce noise, two consecutive upper case characters are allowed unless they form the whole name. So, MyXMethod is compliant, but XM on its own is not.</value>
+  </data>
+  <data name="S100_IsActivatedByDefault" xml:space="preserve">
+    <value>False</value>
+  </data>
+  <data name="S100_Remediation" xml:space="preserve">
+    <value>Constant/Issue</value>
+  </data>
+  <data name="S100_RemediationCost" xml:space="preserve">
+    <value>5min</value>
+  </data>
+  <data name="S100_Severity" xml:space="preserve">
+    <value>Minor</value>
+  </data>
+  <data name="S100_Tags" xml:space="preserve">
+    <value>convention</value>
+  </data>
+  <data name="S100_Title" xml:space="preserve">
+    <value>Methods and properties should be named in camel case</value>
+  </data>
+  <data name="S1006_Category" xml:space="preserve">
+    <value>Sonar Code Smell</value>
+  </data>
+  <data name="S1006_Description" xml:space="preserve">
+    <value>Default arguments are determined by the static type of the object. If a default argument is different for a parameter in an overriding method, the value used in the call will be different when calls are made via the base or derived object, which may be contrary to developer expectations. </value>
+  </data>
+  <data name="S1006_IsActivatedByDefault" xml:space="preserve">
+    <value>True</value>
+  </data>
+  <data name="S1006_Remediation" xml:space="preserve">
+    <value>Constant/Issue</value>
+  </data>
+  <data name="S1006_RemediationCost" xml:space="preserve">
+    <value>2min</value>
+  </data>
+  <data name="S1006_Severity" xml:space="preserve">
+    <value>Critical</value>
+  </data>
+  <data name="S1006_Tags" xml:space="preserve">
+    <value>misra,cert,pitfall</value>
+  </data>
+  <data name="S1006_Title" xml:space="preserve">
+    <value>Method overrides should not change parameter defaults</value>
+  </data>
+  <data name="S101_Category" xml:space="preserve">
+    <value>Sonar Code Smell</value>
+  </data>
+  <data name="S101_Description" xml:space="preserve">
+    <value>Shared naming conventions allow teams to collaborate efficiently. This rule checks whether or not type names are camel cased. To reduce noise, two consecutive upper case characters are allowed unless they form the whole type name. So, MyXClass is compliant, but XC on its own is not.</value>
+  </data>
+  <data name="S101_IsActivatedByDefault" xml:space="preserve">
+    <value>True</value>
+  </data>
+  <data name="S101_Remediation" xml:space="preserve">
+    <value>Constant/Issue</value>
+  </data>
+  <data name="S101_RemediationCost" xml:space="preserve">
+    <value>5min</value>
+  </data>
+  <data name="S101_Severity" xml:space="preserve">
+    <value>Minor</value>
+  </data>
+  <data name="S101_Tags" xml:space="preserve">
+    <value>convention</value>
+  </data>
+  <data name="S101_Title" xml:space="preserve">
+    <value>Types should be named in camel case</value>
+  </data>
+  <data name="S103_Category" xml:space="preserve">
+    <value>Sonar Code Smell</value>
+  </data>
+  <data name="S103_Description" xml:space="preserve">
+    <value>Having to scroll horizontally makes it harder to get a quick overview and understanding of any piece of code.</value>
+  </data>
+  <data name="S103_IsActivatedByDefault" xml:space="preserve">
+    <value>False</value>
+  </data>
+  <data name="S103_Remediation" xml:space="preserve">
+    <value>Constant/Issue</value>
+  </data>
+  <data name="S103_RemediationCost" xml:space="preserve">
+    <value>1min</value>
+  </data>
+  <data name="S103_Severity" xml:space="preserve">
+    <value>Major</value>
+  </data>
+  <data name="S103_Tags" xml:space="preserve">
+    <value>convention</value>
+  </data>
+  <data name="S103_Title" xml:space="preserve">
+    <value>Lines should not be too long</value>
+  </data>
+  <data name="S104_Category" xml:space="preserve">
+    <value>Sonar Code Smell</value>
+  </data>
+  <data name="S104_Description" xml:space="preserve">
+    <value>A source file that grows too much tends to aggregate too many responsibilities and inevitably becomes harder to understand and therefore to maintain. Above a specific threshold, it is strongly advised to refactor it into smaller pieces of code which focus on well defined tasks. Those smaller files will not only be easier to understand but also probably easier to test.</value>
+  </data>
+  <data name="S104_IsActivatedByDefault" xml:space="preserve">
+    <value>False</value>
+  </data>
+  <data name="S104_Remediation" xml:space="preserve">
+    <value>Constant/Issue</value>
+  </data>
+  <data name="S104_RemediationCost" xml:space="preserve">
+    <value>1h</value>
+  </data>
+  <data name="S104_Severity" xml:space="preserve">
+    <value>Major</value>
+  </data>
+  <data name="S104_Tags" xml:space="preserve">
+    <value>brain-overload</value>
+  </data>
+  <data name="S104_Title" xml:space="preserve">
+    <value>Files should not have too many lines of code</value>
+  </data>
+  <data name="S105_Category" xml:space="preserve">
+    <value>Sonar Code Smell</value>
+  </data>
+  <data name="S105_Description" xml:space="preserve">
+    <value>Developers should not need to configure the tab width of their text editors in order to be able to read source code.</value>
+  </data>
+  <data name="S105_IsActivatedByDefault" xml:space="preserve">
+    <value>False</value>
+  </data>
+  <data name="S105_Remediation" xml:space="preserve">
+    <value>Constant/Issue</value>
+  </data>
+  <data name="S105_RemediationCost" xml:space="preserve">
+    <value>2min</value>
+  </data>
+  <data name="S105_Severity" xml:space="preserve">
+    <value>Minor</value>
+  </data>
+  <data name="S105_Tags" xml:space="preserve">
+    <value>convention</value>
+  </data>
+  <data name="S105_Title" xml:space="preserve">
+    <value>Tabulation characters should not be used</value>
+  </data>
+  <data name="S1066_Category" xml:space="preserve">
+    <value>Sonar Code Smell</value>
+  </data>
+  <data name="S1066_Description" xml:space="preserve">
+    <value>Merging collapsible if statements increases the code's readability.</value>
+  </data>
+  <data name="S1066_IsActivatedByDefault" xml:space="preserve">
+    <value>True</value>
+  </data>
+  <data name="S1066_Remediation" xml:space="preserve">
+    <value>Constant/Issue</value>
+  </data>
+  <data name="S1066_RemediationCost" xml:space="preserve">
+    <value>5min</value>
+  </data>
+  <data name="S1066_Severity" xml:space="preserve">
+    <value>Major</value>
+  </data>
+  <data name="S1066_Tags" xml:space="preserve">
+    <value>clumsy</value>
+  </data>
+  <data name="S1066_Title" xml:space="preserve">
+    <value>Collapsible "if" statements should be merged</value>
+  </data>
+  <data name="S1067_Category" xml:space="preserve">
+    <value>Sonar Code Smell</value>
+  </data>
+  <data name="S1067_Description" xml:space="preserve">
+    <value>The complexity of an expression is defined by the number of &amp;amp;&amp;amp;, || and condition ? ifTrue : ifFalse operators it contains.</value>
+  </data>
+  <data name="S1067_IsActivatedByDefault" xml:space="preserve">
+    <value>False</value>
+  </data>
+  <data name="S1067_Remediation" xml:space="preserve">
+    <value>Constant/Issue</value>
+  </data>
+  <data name="S1067_RemediationCost" xml:space="preserve">
+    <value>3min</value>
+  </data>
+  <data name="S1067_Severity" xml:space="preserve">
+    <value>Critical</value>
+  </data>
+  <data name="S1067_Tags" xml:space="preserve">
+    <value>brain-overload</value>
+  </data>
+  <data name="S1067_Title" xml:space="preserve">
+    <value>Expressions should not be too complex</value>
+  </data>
+  <data name="S107_Category" xml:space="preserve">
+    <value>Sonar Code Smell</value>
+  </data>
+  <data name="S107_Description" xml:space="preserve">
+    <value>A long parameter list can indicate that a new structure should be created to wrap the numerous parameters or that the function is doing too many things.</value>
+  </data>
+  <data name="S107_IsActivatedByDefault" xml:space="preserve">
+    <value>True</value>
+  </data>
+  <data name="S107_Remediation" xml:space="preserve">
+    <value>Constant/Issue</value>
+  </data>
+  <data name="S107_RemediationCost" xml:space="preserve">
+    <value>20min</value>
+  </data>
+  <data name="S107_Severity" xml:space="preserve">
+    <value>Major</value>
+  </data>
+  <data name="S107_Tags" xml:space="preserve">
+    <value>brain-overload</value>
+  </data>
+  <data name="S107_Title" xml:space="preserve">
+    <value>Methods should not have too many parameters</value>
+  </data>
+  <data name="S108_Category" xml:space="preserve">
+    <value>Sonar Code Smell</value>
+  </data>
+  <data name="S108_Description" xml:space="preserve">
+    <value>Most of the time a block of code is empty when a piece of code is really missing. So such empty block must be either filled or removed.</value>
+  </data>
+  <data name="S108_IsActivatedByDefault" xml:space="preserve">
+    <value>True</value>
+  </data>
+  <data name="S108_Remediation" xml:space="preserve">
+    <value>Constant/Issue</value>
+  </data>
+  <data name="S108_RemediationCost" xml:space="preserve">
+    <value>5min</value>
+  </data>
+  <data name="S108_Severity" xml:space="preserve">
+    <value>Major</value>
+  </data>
+  <data name="S108_Tags" xml:space="preserve">
+    <value>suspicious</value>
+  </data>
+  <data name="S108_Title" xml:space="preserve">
+    <value>Nested blocks of code should not be left empty</value>
+  </data>
+  <data name="S110_Category" xml:space="preserve">
+    <value>Sonar Code Smell</value>
+  </data>
+  <data name="S110_Description" xml:space="preserve">
+    <value>Inheritance is certainly one of the most valuable concepts in object-oriented programming. It's a way to compartmentalize and reuse code by creating collections of attributes and behaviors called classes which can be based on previously created classes. But abusing this concept by creating a deep inheritance tree can lead to very complex and unmaintainable source code. Most of the time a too deep inheritance tree is due to bad object oriented design which has led to systematically use 'inheritance' when for instance 'composition' would suit better.</value>
+  </data>
+  <data name="S110_IsActivatedByDefault" xml:space="preserve">
+    <value>True</value>
+  </data>
+  <data name="S110_Remediation" xml:space="preserve">
+    <value />
+  </data>
+  <data name="S110_RemediationCost" xml:space="preserve">
+    <value />
+  </data>
+  <data name="S110_Severity" xml:space="preserve">
+    <value>Major</value>
+  </data>
+  <data name="S110_Tags" xml:space="preserve">
+    <value>design</value>
+  </data>
+  <data name="S110_Title" xml:space="preserve">
+    <value>Inheritance tree of classes should not be too deep</value>
+  </data>
+  <data name="S1104_Category" xml:space="preserve">
+    <value>Sonar Vulnerability</value>
+  </data>
+  <data name="S1104_Description" xml:space="preserve">
+    <value>Public fields in public classes do not respect the encapsulation principle and has three main disadvantages:</value>
+  </data>
+  <data name="S1104_IsActivatedByDefault" xml:space="preserve">
+    <value>True</value>
+  </data>
+  <data name="S1104_Remediation" xml:space="preserve">
+    <value>Constant/Issue</value>
+  </data>
+  <data name="S1104_RemediationCost" xml:space="preserve">
+    <value>10min</value>
+  </data>
+  <data name="S1104_Severity" xml:space="preserve">
+    <value>Minor</value>
+  </data>
+  <data name="S1104_Tags" xml:space="preserve">
+    <value>cwe,security</value>
+  </data>
+  <data name="S1104_Title" xml:space="preserve">
+    <value>Fields should not have public accessibility</value>
+  </data>
+  <data name="S1109_Category" xml:space="preserve">
+    <value>Sonar Code Smell</value>
+  </data>
+  <data name="S1109_Description" xml:space="preserve">
+    <value>Shared coding conventions make it possible for a team to efficiently collaborate. This rule makes it mandatory to place a close curly brace at the beginning of a line.</value>
+  </data>
+  <data name="S1109_IsActivatedByDefault" xml:space="preserve">
+    <value>False</value>
+  </data>
+  <data name="S1109_Remediation" xml:space="preserve">
+    <value>Constant/Issue</value>
+  </data>
+  <data name="S1109_RemediationCost" xml:space="preserve">
+    <value>1min</value>
+  </data>
+  <data name="S1109_Severity" xml:space="preserve">
+    <value>Minor</value>
+  </data>
+  <data name="S1109_Tags" xml:space="preserve">
+    <value>convention</value>
+  </data>
+  <data name="S1109_Title" xml:space="preserve">
+    <value>A close curly brace should be located at the beginning of a line</value>
+  </data>
+  <data name="S1116_Category" xml:space="preserve">
+    <value>Sonar Code Smell</value>
+  </data>
+  <data name="S1116_Description" xml:space="preserve">
+    <value>Empty statements, i.e. ;, are usually introduced by mistake, for example because:</value>
+  </data>
+  <data name="S1116_IsActivatedByDefault" xml:space="preserve">
+    <value>True</value>
+  </data>
+  <data name="S1116_Remediation" xml:space="preserve">
+    <value>Constant/Issue</value>
+  </data>
+  <data name="S1116_RemediationCost" xml:space="preserve">
+    <value>2min</value>
+  </data>
+  <data name="S1116_Severity" xml:space="preserve">
+    <value>Minor</value>
+  </data>
+  <data name="S1116_Tags" xml:space="preserve">
+    <value>misra,cert,unused</value>
+  </data>
+  <data name="S1116_Title" xml:space="preserve">
+    <value>Empty statements should be removed</value>
+  </data>
+  <data name="S1117_Category" xml:space="preserve">
+    <value>Sonar Code Smell</value>
+  </data>
+  <data name="S1117_Description" xml:space="preserve">
+    <value>Shadowing fields with a local variable is a bad practice that reduces code readability: it makes it confusing to know whether the field or the variable is being used.</value>
+  </data>
+  <data name="S1117_IsActivatedByDefault" xml:space="preserve">
+    <value>True</value>
+  </data>
+  <data name="S1117_Remediation" xml:space="preserve">
+    <value>Constant/Issue</value>
+  </data>
+  <data name="S1117_RemediationCost" xml:space="preserve">
+    <value>5min</value>
+  </data>
+  <data name="S1117_Severity" xml:space="preserve">
+    <value>Major</value>
+  </data>
+  <data name="S1117_Tags" xml:space="preserve">
+    <value>cert,pitfall</value>
+  </data>
+  <data name="S1117_Title" xml:space="preserve">
+    <value>Local variables should not shadow class fields</value>
+  </data>
+  <data name="S1118_Category" xml:space="preserve">
+    <value>Sonar Code Smell</value>
+  </data>
+  <data name="S1118_Description" xml:space="preserve">
+    <value>Utility classes, which are collections of static members, are not meant to be instantiated. Even abstract utility classes, which can be extended, should not have public constructors.</value>
+  </data>
+  <data name="S1118_IsActivatedByDefault" xml:space="preserve">
+    <value>True</value>
+  </data>
+  <data name="S1118_Remediation" xml:space="preserve">
+    <value>Constant/Issue</value>
+  </data>
+  <data name="S1118_RemediationCost" xml:space="preserve">
+    <value>10min</value>
+  </data>
+  <data name="S1118_Severity" xml:space="preserve">
+    <value>Major</value>
+  </data>
+  <data name="S1118_Tags" xml:space="preserve">
+    <value>design</value>
+  </data>
+  <data name="S1118_Title" xml:space="preserve">
+    <value>Utility classes should not have public constructors</value>
+  </data>
+  <data name="S112_Category" xml:space="preserve">
+    <value>Sonar Code Smell</value>
+  </data>
+  <data name="S112_Description" xml:space="preserve">
+    <value>Throwing such general exceptions as Exception, SystemException, ApplicationException, IndexOutOfRangeException, NullReferenceException, OutOfMemoryException and ExecutionEngineException prevents calling methods from handling true, system-generated exceptions differently than application-generated errors. </value>
+  </data>
+  <data name="S112_IsActivatedByDefault" xml:space="preserve">
+    <value>True</value>
+  </data>
+  <data name="S112_Remediation" xml:space="preserve">
+    <value>Constant/Issue</value>
+  </data>
+  <data name="S112_RemediationCost" xml:space="preserve">
+    <value>20min</value>
+  </data>
+  <data name="S112_Severity" xml:space="preserve">
+    <value>Major</value>
+  </data>
+  <data name="S112_Tags" xml:space="preserve">
+    <value>cwe,error-handling,cert</value>
+  </data>
+  <data name="S112_Title" xml:space="preserve">
+    <value>General exceptions should never be thrown</value>
+  </data>
+  <data name="S1121_Category" xml:space="preserve">
+    <value>Sonar Code Smell</value>
+  </data>
+  <data name="S1121_Description" xml:space="preserve">
+    <value>Assignments within sub-expressions are hard to spot and therefore make the code less readable. Ideally, sub-expressions should not have side-effects.</value>
+  </data>
+  <data name="S1121_IsActivatedByDefault" xml:space="preserve">
+    <value>True</value>
+  </data>
+  <data name="S1121_Remediation" xml:space="preserve">
+    <value>Constant/Issue</value>
+  </data>
+  <data name="S1121_RemediationCost" xml:space="preserve">
+    <value>5min</value>
+  </data>
+  <data name="S1121_Severity" xml:space="preserve">
+    <value>Major</value>
+  </data>
+  <data name="S1121_Tags" xml:space="preserve">
+    <value>cwe,misra,cert,suspicious</value>
+  </data>
+  <data name="S1121_Title" xml:space="preserve">
+    <value>Assignments should not be made from within sub-expressions</value>
+  </data>
+  <data name="S1125_Category" xml:space="preserve">
+    <value>Sonar Code Smell</value>
+  </data>
+  <data name="S1125_Description" xml:space="preserve">
+    <value>Redundant Boolean literals should be removed from expressions to improve readability.</value>
+  </data>
+  <data name="S1125_IsActivatedByDefault" xml:space="preserve">
+    <value>True</value>
+  </data>
+  <data name="S1125_Remediation" xml:space="preserve">
+    <value>Constant/Issue</value>
+  </data>
+  <data name="S1125_RemediationCost" xml:space="preserve">
+    <value>2min</value>
+  </data>
+  <data name="S1125_Severity" xml:space="preserve">
+    <value>Minor</value>
+  </data>
+  <data name="S1125_Tags" xml:space="preserve">
+    <value>clumsy</value>
+  </data>
+  <data name="S1125_Title" xml:space="preserve">
+    <value>Boolean literals should not be redundant</value>
+  </data>
+  <data name="S1134_Category" xml:space="preserve">
+    <value>Sonar Code Smell</value>
+  </data>
+  <data name="S1134_Description" xml:space="preserve">
+    <value>FIXME tags are commonly used to mark places where a bug is suspected, but which the developer wants to deal with later.</value>
+  </data>
+  <data name="S1134_IsActivatedByDefault" xml:space="preserve">
+    <value>True</value>
+  </data>
+  <data name="S1134_Severity" xml:space="preserve">
+    <value>Major</value>
+  </data>
+  <data name="S1134_Tags" xml:space="preserve">
+    <value>cwe</value>
+  </data>
+  <data name="S1134_Title" xml:space="preserve">
+    <value>Track uses of "FIXME" tags</value>
+  </data>
+  <data name="S1135_Category" xml:space="preserve">
+    <value>Sonar Code Smell</value>
+  </data>
+  <data name="S1135_Description" xml:space="preserve">
+    <value>TODO tags are commonly used to mark places where some more code is required, but which the developer wants to implement later.</value>
+  </data>
+  <data name="S1135_IsActivatedByDefault" xml:space="preserve">
+    <value>True</value>
+  </data>
+  <data name="S1135_Severity" xml:space="preserve">
+    <value>Info</value>
+  </data>
+  <data name="S1135_Tags" xml:space="preserve">
+    <value>cwe</value>
+  </data>
+  <data name="S1135_Title" xml:space="preserve">
+    <value>Track uses of "TODO" tags</value>
+  </data>
+  <data name="S1144_Category" xml:space="preserve">
+    <value>Sonar Code Smell</value>
+  </data>
+  <data name="S1144_Description" xml:space="preserve">
+    <value>Private, or internal, types or members that are never executed or referenced are dead code: unnecessary, inoperative code that should be removed. Cleaning out dead code decreases the size of the maintained codebase, making it easier to understand the program and preventing bugs from being introduced.</value>
+  </data>
+  <data name="S1144_IsActivatedByDefault" xml:space="preserve">
+    <value>True</value>
+  </data>
+  <data name="S1144_Remediation" xml:space="preserve">
+    <value>Constant/Issue</value>
+  </data>
+  <data name="S1144_RemediationCost" xml:space="preserve">
+    <value>5min</value>
+  </data>
+  <data name="S1144_Severity" xml:space="preserve">
+    <value>Major</value>
+  </data>
+  <data name="S1144_Tags" xml:space="preserve">
+    <value>cert,unused</value>
+  </data>
+  <data name="S1144_Title" xml:space="preserve">
+    <value>Unused private types or members should be removed</value>
+  </data>
+  <data name="S1145_Category" xml:space="preserve">
+    <value>Sonar Bug</value>
+  </data>
+  <data name="S1145_Description" xml:space="preserve">
+    <value>if statements with conditions that are always false have the effect of making blocks of code non-functional. if statements with conditions that are always true are completely redundant, and make the code less readable.</value>
+  </data>
+  <data name="S1145_IsActivatedByDefault" xml:space="preserve">
+    <value>True</value>
+  </data>
+  <data name="S1145_Remediation" xml:space="preserve">
+    <value>Constant/Issue</value>
+  </data>
+  <data name="S1145_RemediationCost" xml:space="preserve">
+    <value>2min</value>
+  </data>
+  <data name="S1145_Severity" xml:space="preserve">
+    <value>Major</value>
+  </data>
+  <data name="S1145_Tags" xml:space="preserve">
+    <value>cwe,bug,misra</value>
+  </data>
+  <data name="S1145_Title" xml:space="preserve">
+    <value>Useless "if(true) {...}" and "if(false){...}" blocks should be removed</value>
+  </data>
+  <data name="S1155_Category" xml:space="preserve">
+    <value>Sonar Code Smell</value>
+  </data>
+  <data name="S1155_Description" xml:space="preserve">
+    <value>Using .Count() to test for emptiness works, but using .Any() makes the intent clearer, and the code more readable. However, there are some cases where special attention should be paid:</value>
+  </data>
+  <data name="S1155_IsActivatedByDefault" xml:space="preserve">
+    <value>True</value>
+  </data>
+  <data name="S1155_Remediation" xml:space="preserve">
+    <value>Constant/Issue</value>
+  </data>
+  <data name="S1155_RemediationCost" xml:space="preserve">
+    <value>2min</value>
+  </data>
+  <data name="S1155_Severity" xml:space="preserve">
+    <value>Minor</value>
+  </data>
+  <data name="S1155_Tags" xml:space="preserve">
+    <value>clumsy</value>
+  </data>
+  <data name="S1155_Title" xml:space="preserve">
+    <value>"Any()" should be used to test for emptiness</value>
+  </data>
+  <data name="S1163_Category" xml:space="preserve">
+    <value>Sonar Code Smell</value>
+  </data>
+  <data name="S1163_Description" xml:space="preserve">
+    <value>Throwing an exception from within a finally block will mask any exception which was previously thrown in the try or catch block, and the masked's exception message and stack trace will be lost.</value>
+  </data>
+  <data name="S1163_IsActivatedByDefault" xml:space="preserve">
+    <value>True</value>
+  </data>
+  <data name="S1163_Remediation" xml:space="preserve">
+    <value>Constant/Issue</value>
+  </data>
+  <data name="S1163_RemediationCost" xml:space="preserve">
+    <value>30min</value>
+  </data>
+  <data name="S1163_Severity" xml:space="preserve">
+    <value>Critical</value>
+  </data>
+  <data name="S1163_Tags" xml:space="preserve">
+    <value>error-handling,cert,suspicious</value>
+  </data>
+  <data name="S1163_Title" xml:space="preserve">
+    <value>Exceptions should not be thrown in finally blocks</value>
+  </data>
+  <data name="S1172_Category" xml:space="preserve">
+    <value>Sonar Code Smell</value>
+  </data>
+  <data name="S1172_Description" xml:space="preserve">
+    <value>Unused parameters are misleading. Whatever the values passed to such parameters, the behavior will be the same.</value>
+  </data>
+  <data name="S1172_IsActivatedByDefault" xml:space="preserve">
+    <value>True</value>
+  </data>
+  <data name="S1172_Remediation" xml:space="preserve">
+    <value>Constant/Issue</value>
+  </data>
+  <data name="S1172_RemediationCost" xml:space="preserve">
+    <value>5min</value>
+  </data>
+  <data name="S1172_Severity" xml:space="preserve">
+    <value>Major</value>
+  </data>
+  <data name="S1172_Tags" xml:space="preserve">
+    <value>misra,cert,unused</value>
+  </data>
+  <data name="S1172_Title" xml:space="preserve">
+    <value>Unused method parameters should be removed</value>
+  </data>
+  <data name="S1185_Category" xml:space="preserve">
+    <value>Sonar Code Smell</value>
+  </data>
+  <data name="S1185_Description" xml:space="preserve">
+    <value>Overriding a method just to call the same method from the base class without performing any other actions is useless and misleading. The only time this is justified is in sealed overriding methods, where the effect is to lock in the parent class behavior. This rule ignores overrides of Equals and GetHashCode.</value>
+  </data>
+  <data name="S1185_IsActivatedByDefault" xml:space="preserve">
+    <value>True</value>
+  </data>
+  <data name="S1185_Remediation" xml:space="preserve">
+    <value>Constant/Issue</value>
+  </data>
+  <data name="S1185_RemediationCost" xml:space="preserve">
+    <value>2min</value>
+  </data>
+  <data name="S1185_Severity" xml:space="preserve">
+    <value>Minor</value>
+  </data>
+  <data name="S1185_Tags" xml:space="preserve">
+    <value>redundant,clumsy</value>
+  </data>
+  <data name="S1185_Title" xml:space="preserve">
+    <value>Overriding members should do more than simply call the same member in the base class</value>
+  </data>
+  <data name="S1186_Category" xml:space="preserve">
+    <value>Sonar Code Smell</value>
+  </data>
+  <data name="S1186_Description" xml:space="preserve">
+    <value>There are several reasons for a method not to have a method body:</value>
+  </data>
+  <data name="S1186_IsActivatedByDefault" xml:space="preserve">
+    <value>True</value>
+  </data>
+  <data name="S1186_Remediation" xml:space="preserve">
+    <value>Constant/Issue</value>
+  </data>
+  <data name="S1186_RemediationCost" xml:space="preserve">
+    <value>5min</value>
+  </data>
+  <data name="S1186_Severity" xml:space="preserve">
+    <value>Critical</value>
+  </data>
+  <data name="S1186_Tags" xml:space="preserve">
+    <value>suspicious</value>
+  </data>
+  <data name="S1186_Title" xml:space="preserve">
+    <value>Methods should not be empty</value>
+  </data>
+  <data name="S1206_Category" xml:space="preserve">
+    <value>Sonar Bug</value>
+  </data>
+  <data name="S1206_Description" xml:space="preserve">
+    <value>There is a contract between Equals(object) and GetHashCode(): If two objects are equal according to the Equals(object) method, then calling GetHashCode() on each of them must yield the same result. If this is not the case, many collections won't handle class instances correctly.</value>
+  </data>
+  <data name="S1206_IsActivatedByDefault" xml:space="preserve">
+    <value>True</value>
+  </data>
+  <data name="S1206_Remediation" xml:space="preserve">
+    <value>Constant/Issue</value>
+  </data>
+  <data name="S1206_RemediationCost" xml:space="preserve">
+    <value>15 min</value>
+  </data>
+  <data name="S1206_Severity" xml:space="preserve">
+    <value>Minor</value>
+  </data>
+  <data name="S1206_Tags" xml:space="preserve">
+    <value>cwe,bug,cert</value>
+  </data>
+  <data name="S1206_Title" xml:space="preserve">
+    <value>"Equals(Object)" and "GetHashCode()" should be overridden in pairs</value>
+  </data>
+  <data name="S121_Category" xml:space="preserve">
+    <value>Sonar Code Smell</value>
+  </data>
+  <data name="S121_Description" xml:space="preserve">
+    <value>While not technically incorrect, the omission of curly braces can be misleading, and may lead to the introduction of errors during maintenance.</value>
+  </data>
+  <data name="S121_IsActivatedByDefault" xml:space="preserve">
+    <value>False</value>
+  </data>
+  <data name="S121_Remediation" xml:space="preserve">
+    <value>Constant/Issue</value>
+  </data>
+  <data name="S121_RemediationCost" xml:space="preserve">
+    <value>2min</value>
+  </data>
+  <data name="S121_Severity" xml:space="preserve">
+    <value>Critical</value>
+  </data>
+  <data name="S121_Tags" xml:space="preserve">
+    <value>misra,cert,pitfall</value>
+  </data>
+  <data name="S121_Title" xml:space="preserve">
+    <value>Control structures should use curly braces</value>
+  </data>
+  <data name="S1210_Category" xml:space="preserve">
+    <value>Sonar Bug</value>
+  </data>
+  <data name="S1210_Description" xml:space="preserve">
+    <value>When you implement IComparable or IComparable&amp;lt;T&amp;gt; on a class you should also override Equals(object) and overload the comparison operators (==, !=, &amp;lt;, &amp;lt;=, &amp;gt;, &amp;gt;=). That's because the CLR cannot automatically call your CompareTo implementation from Equals(object) or from the base comparison operator implementations. Additionally, it is best practice to override GetHashCode along with Equals.</value>
+  </data>
+  <data name="S1210_IsActivatedByDefault" xml:space="preserve">
+    <value>True</value>
+  </data>
+  <data name="S1210_Remediation" xml:space="preserve">
+    <value>Constant/Issue</value>
+  </data>
+  <data name="S1210_RemediationCost" xml:space="preserve">
+    <value>15min</value>
+  </data>
+  <data name="S1210_Severity" xml:space="preserve">
+    <value>Minor</value>
+  </data>
+  <data name="S1210_Tags" xml:space="preserve">
+    <value>bug</value>
+  </data>
+  <data name="S1210_Title" xml:space="preserve">
+    <value>"Equals" and the comparison operators should be overridden when implementing "IComparable"</value>
+  </data>
+  <data name="S1215_Category" xml:space="preserve">
+    <value>Sonar Code Smell</value>
+  </data>
+  <data name="S1215_Description" xml:space="preserve">
+    <value>Calling GC.Collect is rarely necessary, and can significantly affect application performance. That's because it triggers a blocking operation that examines every object in memory for cleanup. Further, you don't have control over when this blocking cleanup will actually run.</value>
+  </data>
+  <data name="S1215_IsActivatedByDefault" xml:space="preserve">
+    <value>True</value>
+  </data>
+  <data name="S1215_Remediation" xml:space="preserve">
+    <value>Constant/Issue</value>
+  </data>
+  <data name="S1215_RemediationCost" xml:space="preserve">
+    <value>30min</value>
+  </data>
+  <data name="S1215_Severity" xml:space="preserve">
+    <value>Critical</value>
+  </data>
+  <data name="S1215_Tags" xml:space="preserve">
+    <value>performance,unpredictable,bad-practice</value>
+  </data>
+  <data name="S1215_Title" xml:space="preserve">
+    <value>"GC.Collect" should not be called</value>
+  </data>
+  <data name="S122_Category" xml:space="preserve">
+    <value>Sonar Code Smell</value>
+  </data>
+  <data name="S122_Description" xml:space="preserve">
+    <value>For better readability, do not put more than one statement on a single line.</value>
+  </data>
+  <data name="S122_IsActivatedByDefault" xml:space="preserve">
+    <value>False</value>
+  </data>
+  <data name="S122_Remediation" xml:space="preserve">
+    <value>Constant/Issue</value>
+  </data>
+  <data name="S122_RemediationCost" xml:space="preserve">
+    <value>1min</value>
+  </data>
+  <data name="S122_Severity" xml:space="preserve">
+    <value>Major</value>
+  </data>
+  <data name="S122_Tags" xml:space="preserve">
+    <value>style</value>
+  </data>
+  <data name="S122_Title" xml:space="preserve">
+    <value>Statements should be on separate lines</value>
+  </data>
+  <data name="S1226_Category" xml:space="preserve">
+    <value>Sonar Code Smell</value>
+  </data>
+  <data name="S1226_Description" xml:space="preserve">
+    <value>While it is technically correct to assign to parameters from within method bodies, it is better to use temporary variables to store intermediate results.</value>
+  </data>
+  <data name="S1226_IsActivatedByDefault" xml:space="preserve">
+    <value>False</value>
+  </data>
+  <data name="S1226_Remediation" xml:space="preserve">
+    <value>Constant/Issue</value>
+  </data>
+  <data name="S1226_RemediationCost" xml:space="preserve">
+    <value>5min</value>
+  </data>
+  <data name="S1226_Severity" xml:space="preserve">
+    <value>Minor</value>
+  </data>
+  <data name="S1226_Tags" xml:space="preserve">
+    <value>misra,pitfall</value>
+  </data>
+  <data name="S1226_Title" xml:space="preserve">
+    <value>Method parameters and caught exceptions should not be reassigned</value>
+  </data>
+  <data name="S1227_Category" xml:space="preserve">
+    <value>Sonar Code Smell</value>
+  </data>
+  <data name="S1227_Description" xml:space="preserve">
+    <value>break; is an unstructured control flow statement which makes code harder to read.</value>
+  </data>
+  <data name="S1227_IsActivatedByDefault" xml:space="preserve">
+    <value>False</value>
+  </data>
+  <data name="S1227_Remediation" xml:space="preserve">
+    <value>Constant/Issue</value>
+  </data>
+  <data name="S1227_RemediationCost" xml:space="preserve">
+    <value>10min</value>
+  </data>
+  <data name="S1227_Severity" xml:space="preserve">
+    <value>Minor</value>
+  </data>
+  <data name="S1227_Tags" xml:space="preserve">
+    <value />
+  </data>
+  <data name="S1227_Title" xml:space="preserve">
+    <value>break statements should not be used except for switch cases</value>
+  </data>
+  <data name="S1244_Category" xml:space="preserve">
+    <value>Sonar Bug</value>
+  </data>
+  <data name="S1244_Description" xml:space="preserve">
+    <value>Floating point math is imprecise because of the challenges of storing such values in a binary representation. Even worse, floating point math is not associative; push a float or a double through a series of simple mathematical operations and the answer will be different based on the order of those operation because of the rounding that takes place at each step.</value>
+  </data>
+  <data name="S1244_IsActivatedByDefault" xml:space="preserve">
+    <value>True</value>
+  </data>
+  <data name="S1244_Remediation" xml:space="preserve">
+    <value>Constant/Issue</value>
+  </data>
+  <data name="S1244_RemediationCost" xml:space="preserve">
+    <value>5min</value>
+  </data>
+  <data name="S1244_Severity" xml:space="preserve">
+    <value>Major</value>
+  </data>
+  <data name="S1244_Tags" xml:space="preserve">
+    <value>bug,misra</value>
+  </data>
+  <data name="S1244_Title" xml:space="preserve">
+    <value>Floating point numbers should not be tested for equality</value>
+  </data>
+  <data name="S125_Category" xml:space="preserve">
+    <value>Sonar Code Smell</value>
+  </data>
+  <data name="S125_Description" xml:space="preserve">
+    <value>Programmers should not comment out code as it bloats programs and reduces readability.</value>
+  </data>
+  <data name="S125_IsActivatedByDefault" xml:space="preserve">
+    <value>True</value>
+  </data>
+  <data name="S125_Remediation" xml:space="preserve">
+    <value>Constant/Issue</value>
+  </data>
+  <data name="S125_RemediationCost" xml:space="preserve">
+    <value>5min</value>
+  </data>
+  <data name="S125_Severity" xml:space="preserve">
+    <value>Major</value>
+  </data>
+  <data name="S125_Tags" xml:space="preserve">
+    <value>misra,unused</value>
+  </data>
+  <data name="S125_Title" xml:space="preserve">
+    <value>Sections of code should not be "commented out"</value>
+  </data>
+  <data name="S126_Category" xml:space="preserve">
+    <value>Sonar Code Smell</value>
+  </data>
+  <data name="S126_Description" xml:space="preserve">
+    <value>This rule applies whenever an if statement is followed by one or more else if statements; the final else if should be followed by an else statement.</value>
+  </data>
+  <data name="S126_IsActivatedByDefault" xml:space="preserve">
+    <value>False</value>
+  </data>
+  <data name="S126_Remediation" xml:space="preserve">
+    <value>Constant/Issue</value>
+  </data>
+  <data name="S126_RemediationCost" xml:space="preserve">
+    <value>5min</value>
+  </data>
+  <data name="S126_Severity" xml:space="preserve">
+    <value>Critical</value>
+  </data>
+  <data name="S126_Tags" xml:space="preserve">
+    <value>misra,cert</value>
+  </data>
+  <data name="S126_Title" xml:space="preserve">
+    <value>"if ... else if" constructs should end with "else" clauses</value>
+  </data>
+  <data name="S127_Category" xml:space="preserve">
+    <value>Sonar Code Smell</value>
+  </data>
+  <data name="S127_Description" xml:space="preserve">
+    <value>A for loop stop condition should test the loop counter against an invariant value (i.e. one that is true at both the beginning and ending of every loop iteration). Ideally, this means that the stop condition is set to a local variable just before the loop begins. </value>
+  </data>
+  <data name="S127_IsActivatedByDefault" xml:space="preserve">
+    <value>False</value>
+  </data>
+  <data name="S127_Remediation" xml:space="preserve">
+    <value>Constant/Issue</value>
+  </data>
+  <data name="S127_RemediationCost" xml:space="preserve">
+    <value>10min</value>
+  </data>
+  <data name="S127_Severity" xml:space="preserve">
+    <value>Major</value>
+  </data>
+  <data name="S127_Tags" xml:space="preserve">
+    <value>misra,pitfall</value>
+  </data>
+  <data name="S127_Title" xml:space="preserve">
+    <value>"for" loop stop conditions should be invariant</value>
+  </data>
+  <data name="S1301_Category" xml:space="preserve">
+    <value>Sonar Code Smell</value>
+  </data>
+  <data name="S1301_Description" xml:space="preserve">
+    <value>switch statements are useful when there are many different cases depending on the value of the same expression.</value>
+  </data>
+  <data name="S1301_IsActivatedByDefault" xml:space="preserve">
+    <value>False</value>
+  </data>
+  <data name="S1301_Remediation" xml:space="preserve">
+    <value>Constant/Issue</value>
+  </data>
+  <data name="S1301_RemediationCost" xml:space="preserve">
+    <value>5min</value>
+  </data>
+  <data name="S1301_Severity" xml:space="preserve">
+    <value>Minor</value>
+  </data>
+  <data name="S1301_Tags" xml:space="preserve">
+    <value>misra,bad-practice</value>
+  </data>
+  <data name="S1301_Title" xml:space="preserve">
+    <value>"switch" statements should have at least 3 "case" clauses</value>
+  </data>
+  <data name="S1309_Category" xml:space="preserve">
+    <value>Sonar Code Smell</value>
+  </data>
+  <data name="S1309_Description" xml:space="preserve">
+    <value>This rule allows you to track the usage of the SuppressMessage attributes and #pragma warning disable mechanism.</value>
+  </data>
+  <data name="S1309_IsActivatedByDefault" xml:space="preserve">
+    <value>False</value>
+  </data>
+  <data name="S1309_Remediation" xml:space="preserve">
+    <value>Constant/Issue</value>
+  </data>
+  <data name="S1309_RemediationCost" xml:space="preserve">
+    <value>10min</value>
+  </data>
+  <data name="S1309_Severity" xml:space="preserve">
+    <value>Info</value>
+  </data>
+  <data name="S1309_Tags" xml:space="preserve">
+    <value />
+  </data>
+  <data name="S1309_Title" xml:space="preserve">
+    <value>Track uses of in-source issue suppressions</value>
+  </data>
+  <data name="S131_Category" xml:space="preserve">
+    <value>Sonar Code Smell</value>
+  </data>
+  <data name="S131_Description" xml:space="preserve">
+    <value>The requirement for a final default clause is defensive programming. The clause should either take appropriate action, or contain a suitable comment as to why no action is taken. Even when the switch covers all current values of an enum, a default case should still be used because there is no guarantee that the enum won't be extended.</value>
+  </data>
+  <data name="S131_IsActivatedByDefault" xml:space="preserve">
+    <value>False</value>
+  </data>
+  <data name="S131_Remediation" xml:space="preserve">
+    <value>Constant/Issue</value>
+  </data>
+  <data name="S131_RemediationCost" xml:space="preserve">
+    <value>5min</value>
+  </data>
+  <data name="S131_Severity" xml:space="preserve">
+    <value>Critical</value>
+  </data>
+  <data name="S131_Tags" xml:space="preserve">
+    <value>cwe,misra,cert</value>
+  </data>
+  <data name="S131_Title" xml:space="preserve">
+    <value>"switch/Select" statements should end with "default/Case Else" clauses</value>
+  </data>
+  <data name="S1313_Category" xml:space="preserve">
+    <value>Sonar Vulnerability</value>
+  </data>
+  <data name="S1313_Description" xml:space="preserve">
+    <value>Hardcoding an IP address into source code is a bad idea for several reasons:</value>
+  </data>
+  <data name="S1313_IsActivatedByDefault" xml:space="preserve">
+    <value>False</value>
+  </data>
+  <data name="S1313_Remediation" xml:space="preserve">
+    <value>Constant/Issue</value>
+  </data>
+  <data name="S1313_RemediationCost" xml:space="preserve">
+    <value>30min</value>
+  </data>
+  <data name="S1313_Severity" xml:space="preserve">
+    <value>Major</value>
+  </data>
+  <data name="S1313_Tags" xml:space="preserve">
+    <value>security,cert</value>
+  </data>
+  <data name="S1313_Title" xml:space="preserve">
+    <value>IP addresses should not be hardcoded</value>
+  </data>
+  <data name="S134_Category" xml:space="preserve">
+    <value>Sonar Code Smell</value>
+  </data>
+  <data name="S134_Description" xml:space="preserve">
+    <value>Nested if, switch, for, foreach, while, do, and try statements are key ingredients for making what's known as "Spaghetti code".</value>
+  </data>
+  <data name="S134_IsActivatedByDefault" xml:space="preserve">
+    <value>False</value>
+  </data>
+  <data name="S134_Remediation" xml:space="preserve">
+    <value>Constant/Issue</value>
+  </data>
+  <data name="S134_RemediationCost" xml:space="preserve">
+    <value>10min</value>
+  </data>
+  <data name="S134_Severity" xml:space="preserve">
+    <value>Critical</value>
+  </data>
+  <data name="S134_Tags" xml:space="preserve">
+    <value>brain-overload</value>
+  </data>
+  <data name="S134_Title" xml:space="preserve">
+    <value>Control flow statements "if", "switch", "for", "foreach", "while", "do"  and "try" should not be nested too deeply</value>
+  </data>
+  <data name="S1449_Category" xml:space="preserve">
+    <value>Sonar Bug</value>
+  </data>
+  <data name="S1449_Description" xml:space="preserve">
+    <value>string.ToLower(), ToUpper, IndexOf, LastIndexOf, and Compare are all culture-dependent, as are some (floating point number and DateTime-related) calls to ToString. Fortunately, all have variants which accept an argument specifying the culture or formatter to use. Leave that argument off and the call will use the system default culture, possibly creating problems with international characters.</value>
+  </data>
+  <data name="S1449_IsActivatedByDefault" xml:space="preserve">
+    <value>False</value>
+  </data>
+  <data name="S1449_Remediation" xml:space="preserve">
+    <value>Constant/Issue</value>
+  </data>
+  <data name="S1449_RemediationCost" xml:space="preserve">
+    <value>5min</value>
+  </data>
+  <data name="S1449_Severity" xml:space="preserve">
+    <value>Minor</value>
+  </data>
+  <data name="S1449_Tags" xml:space="preserve">
+    <value>bug,unpredictable,cert</value>
+  </data>
+  <data name="S1449_Title" xml:space="preserve">
+    <value>Culture should be specified for "string" operations</value>
+  </data>
+  <data name="S1450_Category" xml:space="preserve">
+    <value>Sonar Code Smell</value>
+  </data>
+  <data name="S1450_Description" xml:space="preserve">
+    <value>When the value of a private field is always assigned to in a class' methods before being read, then it is not being used to store class information. Therefore, it should become a local variable in the relevant methods to prevent any misunderstanding.</value>
+  </data>
+  <data name="S1450_IsActivatedByDefault" xml:space="preserve">
+    <value>True</value>
+  </data>
+  <data name="S1450_Remediation" xml:space="preserve">
+    <value>Constant/Issue</value>
+  </data>
+  <data name="S1450_RemediationCost" xml:space="preserve">
+    <value>5min</value>
+  </data>
+  <data name="S1450_Severity" xml:space="preserve">
+    <value>Minor</value>
+  </data>
+  <data name="S1450_Tags" xml:space="preserve">
+    <value>pitfall</value>
+  </data>
+  <data name="S1450_Title" xml:space="preserve">
+    <value>Private fields only used as local variables in methods should become local variables</value>
+  </data>
+  <data name="S1451_Category" xml:space="preserve">
+    <value>Sonar Code Smell</value>
+  </data>
+  <data name="S1451_Description" xml:space="preserve">
+    <value>Each source file should start with a header stating file ownership and the license which must be used to distribute the application. </value>
+  </data>
+  <data name="S1451_IsActivatedByDefault" xml:space="preserve">
+    <value>False</value>
+  </data>
+  <data name="S1451_Remediation" xml:space="preserve">
+    <value>Constant/Issue</value>
+  </data>
+  <data name="S1451_RemediationCost" xml:space="preserve">
+    <value>5min</value>
+  </data>
+  <data name="S1451_Severity" xml:space="preserve">
+    <value>Blocker</value>
+  </data>
+  <data name="S1451_Tags" xml:space="preserve">
+    <value />
+  </data>
+  <data name="S1451_Title" xml:space="preserve">
+    <value>Track lack of copyright and license headers</value>
+  </data>
+  <data name="S1479_Category" xml:space="preserve">
+    <value>Sonar Code Smell</value>
+  </data>
+  <data name="S1479_Description" xml:space="preserve">
+    <value>When switch statements have large sets of case clauses, it is usually an attempt to map two sets of data. A real map structure would be more readable and maintainable, and should be used instead.</value>
+  </data>
+  <data name="S1479_IsActivatedByDefault" xml:space="preserve">
+    <value>True</value>
+  </data>
+  <data name="S1479_Remediation" xml:space="preserve">
+    <value>Constant/Issue</value>
+  </data>
+  <data name="S1479_RemediationCost" xml:space="preserve">
+    <value>30min</value>
+  </data>
+  <data name="S1479_Severity" xml:space="preserve">
+    <value>Major</value>
+  </data>
+  <data name="S1479_Tags" xml:space="preserve">
+    <value>brain-overload</value>
+  </data>
+  <data name="S1479_Title" xml:space="preserve">
+    <value>"switch" statements should not have too many "case" clauses</value>
+  </data>
+  <data name="S1481_Category" xml:space="preserve">
+    <value>Sonar Code Smell</value>
+  </data>
+  <data name="S1481_Description" xml:space="preserve">
+    <value>If a local variable is declared but not used, it is dead code and should be removed. Doing so will improve maintainability because developers will not wonder what the variable is used for.</value>
+  </data>
+  <data name="S1481_IsActivatedByDefault" xml:space="preserve">
+    <value>True</value>
+  </data>
+  <data name="S1481_Remediation" xml:space="preserve">
+    <value>Constant/Issue</value>
+  </data>
+  <data name="S1481_RemediationCost" xml:space="preserve">
+    <value>5min</value>
+  </data>
+  <data name="S1481_Severity" xml:space="preserve">
+    <value>Minor</value>
+  </data>
+  <data name="S1481_Tags" xml:space="preserve">
+    <value>unused</value>
+  </data>
+  <data name="S1481_Title" xml:space="preserve">
+    <value>Unused local variables should be removed</value>
+  </data>
+  <data name="S1541_Category" xml:space="preserve">
+    <value>Sonar Code Smell</value>
+  </data>
+  <data name="S1541_Description" xml:space="preserve">
+    <value>The cyclomatic complexity of methods and properties should not exceed a defined threshold. Complex code can perform poorly and will in any case be difficult to understand and therefore to maintain.</value>
+  </data>
+  <data name="S1541_IsActivatedByDefault" xml:space="preserve">
+    <value>False</value>
+  </data>
+  <data name="S1541_Remediation" xml:space="preserve">
+    <value>Constant/Issue</value>
+  </data>
+  <data name="S1541_RemediationCost" xml:space="preserve">
+    <value>10min</value>
+  </data>
+  <data name="S1541_Severity" xml:space="preserve">
+    <value>Critical</value>
+  </data>
+  <data name="S1541_Tags" xml:space="preserve">
+    <value>brain-overload</value>
+  </data>
+  <data name="S1541_Title" xml:space="preserve">
+    <value>Methods and properties should not be too complex</value>
+  </data>
+  <data name="S1643_Category" xml:space="preserve">
+    <value>Sonar Code Smell</value>
+  </data>
+  <data name="S1643_Description" xml:space="preserve">
+    <value>StringBuilder is more efficient than string concatenation, especially when the operator is repeated over and over as in loops.</value>
+  </data>
+  <data name="S1643_IsActivatedByDefault" xml:space="preserve">
+    <value>True</value>
+  </data>
+  <data name="S1643_Remediation" xml:space="preserve">
+    <value>Constant/Issue</value>
+  </data>
+  <data name="S1643_RemediationCost" xml:space="preserve">
+    <value>10min</value>
+  </data>
+  <data name="S1643_Severity" xml:space="preserve">
+    <value>Minor</value>
+  </data>
+  <data name="S1643_Tags" xml:space="preserve">
+    <value>performance</value>
+  </data>
+  <data name="S1643_Title" xml:space="preserve">
+    <value>Strings should not be concatenated using '+' in a loop</value>
+  </data>
+  <data name="S1656_Category" xml:space="preserve">
+    <value>Sonar Bug</value>
+  </data>
+  <data name="S1656_Description" xml:space="preserve">
+    <value>There is no reason to re-assign a variable to itself. Either this statement is redundant and should be removed, or the re-assignment is a mistake and some other value or variable was intended for the assignment instead.</value>
+  </data>
+  <data name="S1656_IsActivatedByDefault" xml:space="preserve">
+    <value>True</value>
+  </data>
+  <data name="S1656_Remediation" xml:space="preserve">
+    <value>Constant/Issue</value>
+  </data>
+  <data name="S1656_RemediationCost" xml:space="preserve">
+    <value>3min</value>
+  </data>
+  <data name="S1656_Severity" xml:space="preserve">
+    <value>Major</value>
+  </data>
+  <data name="S1656_Tags" xml:space="preserve">
+    <value>cert</value>
+  </data>
+  <data name="S1656_Title" xml:space="preserve">
+    <value>Variables should not be self-assigned</value>
+  </data>
+  <data name="S1659_Category" xml:space="preserve">
+    <value>Sonar Code Smell</value>
+  </data>
+  <data name="S1659_Description" xml:space="preserve">
+    <value>Declaring multiple variable on one line is difficult to read.</value>
+  </data>
+  <data name="S1659_IsActivatedByDefault" xml:space="preserve">
+    <value>False</value>
+  </data>
+  <data name="S1659_Remediation" xml:space="preserve">
+    <value>Constant/Issue</value>
+  </data>
+  <data name="S1659_RemediationCost" xml:space="preserve">
+    <value>2min</value>
+  </data>
+  <data name="S1659_Severity" xml:space="preserve">
+    <value>Minor</value>
+  </data>
+  <data name="S1659_Tags" xml:space="preserve">
+    <value>convention,misra,cert</value>
+  </data>
+  <data name="S1659_Title" xml:space="preserve">
+    <value>Multiple variables should not be declared on the same line</value>
+  </data>
+  <data name="S1694_Category" xml:space="preserve">
+    <value>Sonar Code Smell</value>
+  </data>
+  <data name="S1694_Description" xml:space="preserve">
+    <value>The purpose of an abstract class is to provide some heritable behaviors while also defining methods which must be implemented by sub-classes.</value>
+  </data>
+  <data name="S1694_IsActivatedByDefault" xml:space="preserve">
+    <value>False</value>
+  </data>
+  <data name="S1694_Remediation" xml:space="preserve">
+    <value>Constant/Issue</value>
+  </data>
+  <data name="S1694_RemediationCost" xml:space="preserve">
+    <value>5min</value>
+  </data>
+  <data name="S1694_Severity" xml:space="preserve">
+    <value>Minor</value>
+  </data>
+  <data name="S1694_Tags" xml:space="preserve">
+    <value>convention</value>
+  </data>
+  <data name="S1694_Title" xml:space="preserve">
+    <value>An abstract class should have both abstract and concrete methods</value>
+  </data>
+  <data name="S1697_Category" xml:space="preserve">
+    <value>Sonar Bug</value>
+  </data>
+  <data name="S1697_Description" xml:space="preserve">
+    <value>When either the equality operator in a null test or the logical operator that follows it is reversed, the code has the appearance of safely null-testing the object before dereferencing it. Unfortunately the effect is just the opposite - the object is null-tested and then dereferenced only if it is null, leading to a guaranteed null pointer dereference.</value>
+  </data>
+  <data name="S1697_IsActivatedByDefault" xml:space="preserve">
+    <value>False</value>
+  </data>
+  <data name="S1697_Remediation" xml:space="preserve">
+    <value>Constant/Issue</value>
+  </data>
+  <data name="S1697_RemediationCost" xml:space="preserve">
+    <value>2min</value>
+  </data>
+  <data name="S1697_Severity" xml:space="preserve">
+    <value>Major</value>
+  </data>
+  <data name="S1697_Tags" xml:space="preserve">
+    <value>bug</value>
+  </data>
+  <data name="S1697_Title" xml:space="preserve">
+    <value>Short-circuit logic should be used to prevent null pointer dereferences in conditionals</value>
+  </data>
+  <data name="S1698_Category" xml:space="preserve">
+    <value>Sonar Code Smell</value>
+  </data>
+  <data name="S1698_Description" xml:space="preserve">
+    <value>Using the equality == and inequality != operators to compare two objects generally works. The operators can be overloaded, and therefore the comparison can resolve to the appropriate method. However, when the operators are used on interface instances, then == resolves to reference equality, which may result in unexpected behavior if implementing classes override Equals. Similarly, when a class overrides Equals, but instances are compared with non-overloaded ==, there is a high chance that value comparison was meant instead of the reference one.</value>
+  </data>
+  <data name="S1698_IsActivatedByDefault" xml:space="preserve">
+    <value>False</value>
+  </data>
+  <data name="S1698_Remediation" xml:space="preserve">
+    <value>Constant/Issue</value>
+  </data>
+  <data name="S1698_RemediationCost" xml:space="preserve">
+    <value>2min</value>
+  </data>
+  <data name="S1698_Severity" xml:space="preserve">
+    <value>Minor</value>
+  </data>
+  <data name="S1698_Tags" xml:space="preserve">
+    <value>cwe,cert,suspicious</value>
+  </data>
+  <data name="S1698_Title" xml:space="preserve">
+    <value>"==" should not be used when "Equals" is overridden</value>
+  </data>
+  <data name="S1699_Category" xml:space="preserve">
+    <value>Sonar Code Smell</value>
+  </data>
+  <data name="S1699_Description" xml:space="preserve">
+    <value>Calling an overridable method from a constructor could result in failures or strange behaviors when instantiating a subclass which overrides the method.</value>
+  </data>
+  <data name="S1699_IsActivatedByDefault" xml:space="preserve">
+    <value>True</value>
+  </data>
+  <data name="S1699_Remediation" xml:space="preserve">
+    <value>Constant/Issue</value>
+  </data>
+  <data name="S1699_RemediationCost" xml:space="preserve">
+    <value>10min</value>
+  </data>
+  <data name="S1699_Severity" xml:space="preserve">
+    <value>Critical</value>
+  </data>
+  <data name="S1699_Tags" xml:space="preserve">
+    <value>cert,pitfall</value>
+  </data>
+  <data name="S1699_Title" xml:space="preserve">
+    <value>Constructors should only call non-overridable methods</value>
+  </data>
+  <data name="S1751_Category" xml:space="preserve">
+    <value>Sonar Bug</value>
+  </data>
+  <data name="S1751_Description" xml:space="preserve">
+    <value>Having an unconditional break, return, (@)throw or goto in a loop renders it useless; the loop will only execute once and the loop structure itself is simply wasted keystrokes.</value>
+  </data>
+  <data name="S1751_IsActivatedByDefault" xml:space="preserve">
+    <value>True</value>
+  </data>
+  <data name="S1751_Remediation" xml:space="preserve">
+    <value>Constant/Issue</value>
+  </data>
+  <data name="S1751_RemediationCost" xml:space="preserve">
+    <value>5min</value>
+  </data>
+  <data name="S1751_Severity" xml:space="preserve">
+    <value>Major</value>
+  </data>
+  <data name="S1751_Tags" xml:space="preserve">
+    <value>bug,misra,cert,unused</value>
+  </data>
+  <data name="S1751_Title" xml:space="preserve">
+    <value>Jump statements should not be used unconditionally</value>
+  </data>
+  <data name="S1764_Category" xml:space="preserve">
+    <value>Sonar Bug</value>
+  </data>
+  <data name="S1764_Description" xml:space="preserve">
+    <value>Using the same value on either side of a binary operator is almost always a mistake. In the case of logical operators, it is either a copy/paste error and therefore a bug, or it is simply wasted code, and should be simplified. In the case of bitwise operators and most binary mathematical operators, having the same value on both sides of an operator yields predictable results, and should be simplified.</value>
+  </data>
+  <data name="S1764_IsActivatedByDefault" xml:space="preserve">
+    <value>True</value>
+  </data>
+  <data name="S1764_Remediation" xml:space="preserve">
+    <value>Constant/Issue</value>
+  </data>
+  <data name="S1764_RemediationCost" xml:space="preserve">
+    <value>2min</value>
+  </data>
+  <data name="S1764_Severity" xml:space="preserve">
+    <value>Major</value>
+  </data>
+  <data name="S1764_Tags" xml:space="preserve">
+    <value>bug,cert</value>
+  </data>
+  <data name="S1764_Title" xml:space="preserve">
+    <value>Identical expressions should not be used on both sides of a binary operator</value>
+  </data>
+  <data name="S1848_Category" xml:space="preserve">
+    <value>Sonar Bug</value>
+  </data>
+  <data name="S1848_Description" xml:space="preserve">
+    <value>There is no good reason to create a new object to not do anything with it. Most of the time, this is due to a missing piece of code and so could lead to an unexpected behavior in production.</value>
+  </data>
+  <data name="S1848_IsActivatedByDefault" xml:space="preserve">
+    <value>True</value>
+  </data>
+  <data name="S1848_Remediation" xml:space="preserve">
+    <value>Constant/Issue</value>
+  </data>
+  <data name="S1848_RemediationCost" xml:space="preserve">
+    <value>5min</value>
+  </data>
+  <data name="S1848_Severity" xml:space="preserve">
+    <value>Major</value>
+  </data>
+  <data name="S1848_Tags" xml:space="preserve">
+    <value />
+  </data>
+  <data name="S1848_Title" xml:space="preserve">
+    <value>Objects should not be created to be dropped immediately without being used</value>
+  </data>
+  <data name="S1854_Category" xml:space="preserve">
+    <value>Sonar Bug</value>
+  </data>
+  <data name="S1854_Description" xml:space="preserve">
+    <value>A dead store happens when a local variable is assigned a value that is not read by any subsequent instruction. Calculating or retrieving a value only to then overwrite it or throw it away, could indicate a serious error in the code. Even if it's not an error, it is at best a waste of resources. Therefore all calculated values should be used.</value>
+  </data>
+  <data name="S1854_IsActivatedByDefault" xml:space="preserve">
+    <value>True</value>
+  </data>
+  <data name="S1854_Remediation" xml:space="preserve">
+    <value>Constant/Issue</value>
+  </data>
+  <data name="S1854_RemediationCost" xml:space="preserve">
+    <value>15min</value>
+  </data>
+  <data name="S1854_Severity" xml:space="preserve">
+    <value>Major</value>
+  </data>
+  <data name="S1854_Tags" xml:space="preserve">
+    <value>cwe,bug,cert,unused</value>
+  </data>
+  <data name="S1854_Title" xml:space="preserve">
+    <value>Dead stores should be removed</value>
+  </data>
+  <data name="S1858_Category" xml:space="preserve">
+    <value>Sonar Code Smell</value>
+  </data>
+  <data name="S1858_Description" xml:space="preserve">
+    <value>Invoking a method designed to return a string representation of an object which is already a string is a waste of keystrokes. Similarly, explicitly invoking ToString() when the compiler would do it implicitly is also needless code-bloat.</value>
+  </data>
+  <data name="S1858_IsActivatedByDefault" xml:space="preserve">
+    <value>False</value>
+  </data>
+  <data name="S1858_Remediation" xml:space="preserve">
+    <value>Constant/Issue</value>
+  </data>
+  <data name="S1858_RemediationCost" xml:space="preserve">
+    <value>2min</value>
+  </data>
+  <data name="S1858_Severity" xml:space="preserve">
+    <value>Minor</value>
+  </data>
+  <data name="S1858_Tags" xml:space="preserve">
+    <value>finding,clumsy</value>
+  </data>
+  <data name="S1858_Title" xml:space="preserve">
+    <value>"ToString()" calls should not be redundant</value>
+  </data>
+  <data name="S1862_Category" xml:space="preserve">
+    <value>Sonar Bug</value>
+  </data>
+  <data name="S1862_Description" xml:space="preserve">
+    <value>A chain of if/else if statements is evaluated from top to bottom. At most, only one branch will be executed: the first one with a condition that evaluates to true. </value>
+  </data>
+  <data name="S1862_IsActivatedByDefault" xml:space="preserve">
+    <value>True</value>
+  </data>
+  <data name="S1862_Remediation" xml:space="preserve">
+    <value>Constant/Issue</value>
+  </data>
+  <data name="S1862_RemediationCost" xml:space="preserve">
+    <value>10min</value>
+  </data>
+  <data name="S1862_Severity" xml:space="preserve">
+    <value>Major</value>
+  </data>
+  <data name="S1862_Tags" xml:space="preserve">
+    <value>bug,cert,unused,pitfall</value>
+  </data>
+  <data name="S1862_Title" xml:space="preserve">
+    <value>Related "if/else if" statements should not have the same condition</value>
+  </data>
+  <data name="S1871_Category" xml:space="preserve">
+    <value>Sonar Code Smell</value>
+  </data>
+  <data name="S1871_Description" xml:space="preserve">
+    <value>Having two cases in the same switch statement or branches in the same if structure with the same implementation is at best duplicate code, and at worst a coding error. If the same logic is truly needed for both instances, then in an if structure they should be combined, or for a switch, one should fall through to the other.</value>
+  </data>
+  <data name="S1871_IsActivatedByDefault" xml:space="preserve">
+    <value>True</value>
+  </data>
+  <data name="S1871_Remediation" xml:space="preserve">
+    <value>Constant/Issue</value>
+  </data>
+  <data name="S1871_RemediationCost" xml:space="preserve">
+    <value>10min</value>
+  </data>
+  <data name="S1871_Severity" xml:space="preserve">
+    <value>Major</value>
+  </data>
+  <data name="S1871_Tags" xml:space="preserve">
+    <value>design,suspicious</value>
+  </data>
+  <data name="S1871_Title" xml:space="preserve">
+    <value>Two branches in a conditional structure should not have exactly the same implementation</value>
+  </data>
+  <data name="S1905_Category" xml:space="preserve">
+    <value>Sonar Code Smell</value>
+  </data>
+  <data name="S1905_Description" xml:space="preserve">
+    <value>Unnecessary casting expressions make the code harder to read and understand.</value>
+  </data>
+  <data name="S1905_IsActivatedByDefault" xml:space="preserve">
+    <value>True</value>
+  </data>
+  <data name="S1905_Remediation" xml:space="preserve">
+    <value>Constant/Issue</value>
+  </data>
+  <data name="S1905_RemediationCost" xml:space="preserve">
+    <value>5min</value>
+  </data>
+  <data name="S1905_Severity" xml:space="preserve">
+    <value>Minor</value>
+  </data>
+  <data name="S1905_Tags" xml:space="preserve">
+    <value>redundant,clumsy</value>
+  </data>
+  <data name="S1905_Title" xml:space="preserve">
+    <value>Redundant casts should not be used</value>
+  </data>
+  <data name="S1939_Category" xml:space="preserve">
+    <value>Sonar Code Smell</value>
+  </data>
+  <data name="S1939_Description" xml:space="preserve">
+    <value>An inheritance list entry is redundant if:</value>
+  </data>
+  <data name="S1939_IsActivatedByDefault" xml:space="preserve">
+    <value>True</value>
+  </data>
+  <data name="S1939_Remediation" xml:space="preserve">
+    <value>Constant/Issue</value>
+  </data>
+  <data name="S1939_RemediationCost" xml:space="preserve">
+    <value>1min</value>
+  </data>
+  <data name="S1939_Severity" xml:space="preserve">
+    <value>Minor</value>
+  </data>
+  <data name="S1939_Tags" xml:space="preserve">
+    <value>clumsy</value>
+  </data>
+  <data name="S1939_Title" xml:space="preserve">
+    <value>Inheritance list should not be redundant</value>
+  </data>
+  <data name="S1940_Category" xml:space="preserve">
+    <value>Sonar Code Smell</value>
+  </data>
+  <data name="S1940_Description" xml:space="preserve">
+    <value>It is needlessly complex to invert the result of a boolean comparison. The opposite comparison should be made instead.</value>
+  </data>
+  <data name="S1940_IsActivatedByDefault" xml:space="preserve">
+    <value>True</value>
+  </data>
+  <data name="S1940_Remediation" xml:space="preserve">
+    <value>Constant/Issue</value>
+  </data>
+  <data name="S1940_RemediationCost" xml:space="preserve">
+    <value>2min</value>
+  </data>
+  <data name="S1940_Severity" xml:space="preserve">
+    <value>Minor</value>
+  </data>
+  <data name="S1940_Tags" xml:space="preserve">
+    <value>pitfall</value>
+  </data>
+  <data name="S1940_Title" xml:space="preserve">
+    <value>Boolean checks should not be inverted</value>
+  </data>
+  <data name="S1944_Category" xml:space="preserve">
+    <value>Sonar Bug</value>
+  </data>
+  <data name="S1944_Description" xml:space="preserve">
+    <value>Inappropriate casts are issues that will lead to unexpected behavior or runtime errors, such as InvalidCastExceptions. The compiler will catch bad casts from one class to another, but not bad casts to interfaces. Nor will it catch nullable values that are known to be null but that are cast to their underlying value types anyway.</value>
+  </data>
+  <data name="S1944_IsActivatedByDefault" xml:space="preserve">
+    <value>True</value>
+  </data>
+  <data name="S1944_Remediation" xml:space="preserve">
+    <value>Constant/Issue</value>
+  </data>
+  <data name="S1944_RemediationCost" xml:space="preserve">
+    <value>20min</value>
+  </data>
+  <data name="S1944_Severity" xml:space="preserve">
+    <value>Critical</value>
+  </data>
+  <data name="S1944_Tags" xml:space="preserve">
+    <value>cwe,bug,misra,cert,pitfall</value>
+  </data>
+  <data name="S1944_Title" xml:space="preserve">
+    <value>Inappropriate casts should not be made</value>
+  </data>
+  <data name="S1994_Category" xml:space="preserve">
+    <value>Sonar Code Smell</value>
+  </data>
+  <data name="S1994_Description" xml:space="preserve">
+    <value>It can be extremely confusing when a for loop's counter is incremented outside of its increment clause. In such cases, the increment should be moved to the loop's increment clause if at all possible.</value>
+  </data>
+  <data name="S1994_IsActivatedByDefault" xml:space="preserve">
+    <value>False</value>
+  </data>
+  <data name="S1994_Remediation" xml:space="preserve">
+    <value>Constant/Issue</value>
+  </data>
+  <data name="S1994_RemediationCost" xml:space="preserve">
+    <value>20min</value>
+  </data>
+  <data name="S1994_Severity" xml:space="preserve">
+    <value>Critical</value>
+  </data>
+  <data name="S1994_Tags" xml:space="preserve">
+    <value>confusing</value>
+  </data>
+  <data name="S1994_Title" xml:space="preserve">
+    <value>"for" loop increment clauses should modify the loops' counters</value>
+  </data>
+  <data name="S2070_Category" xml:space="preserve">
+    <value>Sonar Vulnerability</value>
+  </data>
+  <data name="S2070_Description" xml:space="preserve">
+    <value>The MD5 algorithm and its successor, SHA-1, are no longer considered secure, because it is too easy to create hash collisions with them. That is, it takes too little computational effort to come up with a different input that produces the same MD5 or SHA-1 hash, and using the new, same-hash value gives an attacker the same access as if he had the originally-hashed value. This applies as well to the other Message-Digest algorithms: MD2, MD4, MD6.</value>
+  </data>
+  <data name="S2070_IsActivatedByDefault" xml:space="preserve">
+    <value>False</value>
+  </data>
+  <data name="S2070_Remediation" xml:space="preserve">
+    <value>Constant/Issue</value>
+  </data>
+  <data name="S2070_RemediationCost" xml:space="preserve">
+    <value>30min</value>
+  </data>
+  <data name="S2070_Severity" xml:space="preserve">
+    <value>Critical</value>
+  </data>
+  <data name="S2070_Tags" xml:space="preserve">
+    <value>cwe,security,owasp-a6,sans-top25-porous</value>
+  </data>
+  <data name="S2070_Title" xml:space="preserve">
+    <value>SHA-1 and Message-Digest hash algorithms should not be used</value>
+  </data>
+  <data name="S2123_Category" xml:space="preserve">
+    <value>Sonar Bug</value>
+  </data>
+  <data name="S2123_Description" xml:space="preserve">
+    <value>A value that is incremented or decremented and then not stored is at best wasted code and at worst a bug.</value>
+  </data>
+  <data name="S2123_IsActivatedByDefault" xml:space="preserve">
+    <value>True</value>
+  </data>
+  <data name="S2123_Remediation" xml:space="preserve">
+    <value>Constant/Issue</value>
+  </data>
+  <data name="S2123_RemediationCost" xml:space="preserve">
+    <value>5min</value>
+  </data>
+  <data name="S2123_Severity" xml:space="preserve">
+    <value>Major</value>
+  </data>
+  <data name="S2123_Tags" xml:space="preserve">
+    <value>bug,unused</value>
+  </data>
+  <data name="S2123_Title" xml:space="preserve">
+    <value>Values should not be uselessly incremented</value>
+  </data>
+  <data name="S2156_Category" xml:space="preserve">
+    <value>Sonar Code Smell</value>
+  </data>
+  <data name="S2156_Description" xml:space="preserve">
+    <value>The difference between private and protected visibility is that child classes can see and use protected members, but they cannot see private ones. Since a sealed class cannot have children, marking its members protected is confusingly pointless.</value>
+  </data>
+  <data name="S2156_IsActivatedByDefault" xml:space="preserve">
+    <value>False</value>
+  </data>
+  <data name="S2156_Remediation" xml:space="preserve">
+    <value>Constant/Issue</value>
+  </data>
+  <data name="S2156_RemediationCost" xml:space="preserve">
+    <value>5min</value>
+  </data>
+  <data name="S2156_Severity" xml:space="preserve">
+    <value>Minor</value>
+  </data>
+  <data name="S2156_Tags" xml:space="preserve">
+    <value>confusing</value>
+  </data>
+  <data name="S2156_Title" xml:space="preserve">
+    <value>"sealed" classes should not have "protected" members</value>
+  </data>
+  <data name="S2178_Category" xml:space="preserve">
+    <value>Sonar Code Smell</value>
+  </data>
+  <data name="S2178_Description" xml:space="preserve">
+    <value>The use of non-short-circuit logic in a boolean context is likely a mistake - one that could cause serious program errors as conditions are evaluated under the wrong circumstances.</value>
+  </data>
+  <data name="S2178_IsActivatedByDefault" xml:space="preserve">
+    <value>True</value>
+  </data>
+  <data name="S2178_Remediation" xml:space="preserve">
+    <value>Constant/Issue</value>
+  </data>
+  <data name="S2178_RemediationCost" xml:space="preserve">
+    <value>5min</value>
+  </data>
+  <data name="S2178_Severity" xml:space="preserve">
+    <value>Blocker</value>
+  </data>
+  <data name="S2178_Tags" xml:space="preserve">
+    <value>cert</value>
+  </data>
+  <data name="S2178_Title" xml:space="preserve">
+    <value>Short-circuit logic should be used in boolean contexts</value>
+  </data>
+  <data name="S2184_Category" xml:space="preserve">
+    <value>Sonar Bug</value>
+  </data>
+  <data name="S2184_Description" xml:space="preserve">
+    <value>When division is performed on ints, the result will always be an int. You can assign that result to a double, float or decimal with automatic type conversion, but having started as an int, the result will likely not be what you expect. If the result of int division is assigned to a floating-point variable, precision will have been lost before the assignment. Instead, at least one operand should be cast or promoted to the final type before the operation takes place.</value>
+  </data>
+  <data name="S2184_IsActivatedByDefault" xml:space="preserve">
+    <value>True</value>
+  </data>
+  <data name="S2184_Remediation" xml:space="preserve">
+    <value>Constant/Issue</value>
+  </data>
+  <data name="S2184_RemediationCost" xml:space="preserve">
+    <value>2min</value>
+  </data>
+  <data name="S2184_Severity" xml:space="preserve">
+    <value>Minor</value>
+  </data>
+  <data name="S2184_Tags" xml:space="preserve">
+    <value>cwe,overflow,bug,sans-top25-risky,misra,cert</value>
+  </data>
+  <data name="S2184_Title" xml:space="preserve">
+    <value>Results of integer division should not be assigned to floating point variables</value>
+  </data>
+  <data name="S2190_Category" xml:space="preserve">
+    <value>Sonar Bug</value>
+  </data>
+  <data name="S2190_Description" xml:space="preserve">
+    <value>Recursion happens when control enters a loop that has no exit. This can happen a method invokes itself, when a pair of methods invoke each other, or when gotos are used to move between two segments of code. It can be a useful tool, but unless the method includes a provision to break out of the recursion and return, the recursion will continue until the stack overflows and the program crashes.</value>
+  </data>
+  <data name="S2190_IsActivatedByDefault" xml:space="preserve">
+    <value>True</value>
+  </data>
+  <data name="S2190_Remediation" xml:space="preserve">
+    <value>Constant/Issue</value>
+  </data>
+  <data name="S2190_RemediationCost" xml:space="preserve">
+    <value>30min</value>
+  </data>
+  <data name="S2190_Severity" xml:space="preserve">
+    <value>Blocker</value>
+  </data>
+  <data name="S2190_Tags" xml:space="preserve">
+    <value>bug</value>
+  </data>
+  <data name="S2190_Title" xml:space="preserve">
+    <value>Recursion should not be infinite</value>
+  </data>
+  <data name="S2197_Category" xml:space="preserve">
+    <value>Sonar Code Smell</value>
+  </data>
+  <data name="S2197_Description" xml:space="preserve">
+    <value>When the modulus of a negative number is calculated, the result will either be negative or zero. Thus, comparing the modulus of a variable for equality with a positive number (or a negative one) could result in unexpected results. </value>
+  </data>
+  <data name="S2197_IsActivatedByDefault" xml:space="preserve">
+    <value>False</value>
+  </data>
+  <data name="S2197_Remediation" xml:space="preserve">
+    <value>Constant/Issue</value>
+  </data>
+  <data name="S2197_RemediationCost" xml:space="preserve">
+    <value>5min</value>
+  </data>
+  <data name="S2197_Severity" xml:space="preserve">
+    <value>Critical</value>
+  </data>
+  <data name="S2197_Tags" xml:space="preserve">
+    <value>cert,suspicious</value>
+  </data>
+  <data name="S2197_Title" xml:space="preserve">
+    <value>Modulus results should not be checked for direct equality</value>
+  </data>
+  <data name="S2201_Category" xml:space="preserve">
+    <value>Sonar Bug</value>
+  </data>
+  <data name="S2201_Description" xml:space="preserve">
+    <value>When the call to a function doesn't have any side effects, what is the point of making the call if the results are ignored? In such case, either the function call is useless and should be dropped or the source code doesn't behave as expected.</value>
+  </data>
+  <data name="S2201_IsActivatedByDefault" xml:space="preserve">
+    <value>True</value>
+  </data>
+  <data name="S2201_Remediation" xml:space="preserve">
+    <value>Constant/Issue</value>
+  </data>
+  <data name="S2201_RemediationCost" xml:space="preserve">
+    <value>10min</value>
+  </data>
+  <data name="S2201_Severity" xml:space="preserve">
+    <value>Major</value>
+  </data>
+  <data name="S2201_Tags" xml:space="preserve">
+    <value>bug,misra,cert</value>
+  </data>
+  <data name="S2201_Title" xml:space="preserve">
+    <value>Return values should not be ignored when function calls don't have any side effects</value>
+  </data>
+  <data name="S2219_Category" xml:space="preserve">
+    <value>Sonar Code Smell</value>
+  </data>
+  <data name="S2219_Description" xml:space="preserve">
+    <value>To check the type of an object there are several options:</value>
+  </data>
+  <data name="S2219_IsActivatedByDefault" xml:space="preserve">
+    <value>True</value>
+  </data>
+  <data name="S2219_Remediation" xml:space="preserve">
+    <value>Constant/Issue</value>
+  </data>
+  <data name="S2219_RemediationCost" xml:space="preserve">
+    <value>5min</value>
+  </data>
+  <data name="S2219_Severity" xml:space="preserve">
+    <value>Minor</value>
+  </data>
+  <data name="S2219_Tags" xml:space="preserve">
+    <value>clumsy</value>
+  </data>
+  <data name="S2219_Title" xml:space="preserve">
+    <value>Runtime type checking should be simplified</value>
+  </data>
+  <data name="S2223_Category" xml:space="preserve">
+    <value>Sonar Code Smell</value>
+  </data>
+  <data name="S2223_Description" xml:space="preserve">
+    <value>A static field that is neither constant nor read-only is not thread-safe. Correctly accessing these fields from different threads needs synchronization with locks. Improper synchronization may lead to unexpected results, thus publicly visible static fields are best suited for storing non-changing data shared by many consumers. To enforce this intent, these fields should be marked readonly or converted to constants.</value>
+  </data>
+  <data name="S2223_IsActivatedByDefault" xml:space="preserve">
+    <value>True</value>
+  </data>
+  <data name="S2223_Remediation" xml:space="preserve">
+    <value>Constant/Issue</value>
+  </data>
+  <data name="S2223_RemediationCost" xml:space="preserve">
+    <value>20min</value>
+  </data>
+  <data name="S2223_Severity" xml:space="preserve">
+    <value>Critical</value>
+  </data>
+  <data name="S2223_Tags" xml:space="preserve">
+    <value>pitfall</value>
+  </data>
+  <data name="S2223_Title" xml:space="preserve">
+    <value>Non-constant static fields should not be visible</value>
+  </data>
+  <data name="S2225_Category" xml:space="preserve">
+    <value>Sonar Bug</value>
+  </data>
+  <data name="S2225_Description" xml:space="preserve">
+    <value>Calling ToString() on an object should always return a string. Returning null instead contravenes the method's implicit contract.</value>
+  </data>
+  <data name="S2225_IsActivatedByDefault" xml:space="preserve">
+    <value>True</value>
+  </data>
+  <data name="S2225_Remediation" xml:space="preserve">
+    <value>Constant/Issue</value>
+  </data>
+  <data name="S2225_RemediationCost" xml:space="preserve">
+    <value>5min</value>
+  </data>
+  <data name="S2225_Severity" xml:space="preserve">
+    <value>Major</value>
+  </data>
+  <data name="S2225_Tags" xml:space="preserve">
+    <value>cwe,bug</value>
+  </data>
+  <data name="S2225_Title" xml:space="preserve">
+    <value>"ToString()" method should not return null</value>
+  </data>
+  <data name="S2228_Category" xml:space="preserve">
+    <value>Sonar Vulnerability</value>
+  </data>
+  <data name="S2228_Description" xml:space="preserve">
+    <value>Debug statements are always useful during development. But include them in production code - particularly in code that runs client-side - and you run the risk of inadvertently exposing sensitive information.</value>
+  </data>
+  <data name="S2228_IsActivatedByDefault" xml:space="preserve">
+    <value>False</value>
+  </data>
+  <data name="S2228_Remediation" xml:space="preserve">
+    <value>Constant/Issue</value>
+  </data>
+  <data name="S2228_RemediationCost" xml:space="preserve">
+    <value>5min</value>
+  </data>
+  <data name="S2228_Severity" xml:space="preserve">
+    <value>Minor</value>
+  </data>
+  <data name="S2228_Tags" xml:space="preserve">
+    <value>security,owasp-a6</value>
+  </data>
+  <data name="S2228_Title" xml:space="preserve">
+    <value>Console logging should not be used</value>
+  </data>
+  <data name="S2234_Category" xml:space="preserve">
+    <value>Sonar Bug</value>
+  </data>
+  <data name="S2234_Description" xml:space="preserve">
+    <value>When the names of parameters in a method call match the names of the method arguments, it contributes to clearer, more readable code. However, when the names match, but are passed in a different order than the method arguments, it indicates a mistake in the parameter order which will likely lead to unexpected results.</value>
+  </data>
+  <data name="S2234_IsActivatedByDefault" xml:space="preserve">
+    <value>True</value>
+  </data>
+  <data name="S2234_Remediation" xml:space="preserve">
+    <value>Constant/Issue</value>
+  </data>
+  <data name="S2234_RemediationCost" xml:space="preserve">
+    <value>5min</value>
+  </data>
+  <data name="S2234_Severity" xml:space="preserve">
+    <value>Major</value>
+  </data>
+  <data name="S2234_Tags" xml:space="preserve">
+    <value>bug</value>
+  </data>
+  <data name="S2234_Title" xml:space="preserve">
+    <value>Parameters should be passed in the correct order</value>
+  </data>
+  <data name="S2259_Category" xml:space="preserve">
+    <value>Sonar Bug</value>
+  </data>
+  <data name="S2259_Description" xml:space="preserve">
+    <value>A reference to null should never be dereferenced/accessed. Doing so will cause a NullReferenceException to be thrown. At best, such an exception will cause abrupt program termination. At worst, it could expose debugging information that would be useful to an attacker, or it could allow an attacker to bypass security measures.</value>
+  </data>
+  <data name="S2259_IsActivatedByDefault" xml:space="preserve">
+    <value>True</value>
+  </data>
+  <data name="S2259_Remediation" xml:space="preserve">
+    <value>Constant/Issue</value>
+  </data>
+  <data name="S2259_RemediationCost" xml:space="preserve">
+    <value>10min</value>
+  </data>
+  <data name="S2259_Severity" xml:space="preserve">
+    <value>Major</value>
+  </data>
+  <data name="S2259_Tags" xml:space="preserve">
+    <value>cwe,bug,cert</value>
+  </data>
+  <data name="S2259_Title" xml:space="preserve">
+    <value>Null pointers should not be dereferenced</value>
+  </data>
+  <data name="S2275_Category" xml:space="preserve">
+    <value>Sonar Bug</value>
+  </data>
+  <data name="S2275_Description" xml:space="preserve">
+    <value>Because composite format strings are interpreted at runtime, rather than validated by the compiler, they can contain errors that lead to unexpected behaviors or runtime errors. This rule statically validates the good behavior of composite formats when calling the methods of String.Format, StringBuilder.AppendFormat, Console.Write, Console.WriteLine, TextWriter.Write, TextWriter.WriteLine, Debug.WriteLine(String, Object[]), Trace.TraceError(String, Object[]), Trace.TraceInformation(String, Object[]), Trace.TraceWarning(String, Object[]) and TraceSource.TraceInformation(String, Object[]). </value>
+  </data>
+  <data name="S2275_IsActivatedByDefault" xml:space="preserve">
+    <value>True</value>
+  </data>
+  <data name="S2275_Remediation" xml:space="preserve">
+    <value>Constant/Issue</value>
+  </data>
+  <data name="S2275_RemediationCost" xml:space="preserve">
+    <value>10min</value>
+  </data>
+  <data name="S2275_Severity" xml:space="preserve">
+    <value>Blocker</value>
+  </data>
+  <data name="S2275_Tags" xml:space="preserve">
+    <value>bug,cert,pitfall</value>
+  </data>
+  <data name="S2275_Title" xml:space="preserve">
+    <value>Composite format strings should not lead to unexpected behavior at runtime</value>
+  </data>
+  <data name="S2278_Category" xml:space="preserve">
+    <value>Sonar Vulnerability</value>
+  </data>
+  <data name="S2278_Description" xml:space="preserve">
+    <value>According to the US National Institute of Standards and Technology (NIST), the Data Encryption Standard (DES) is no longer considered secure:</value>
+  </data>
+  <data name="S2278_IsActivatedByDefault" xml:space="preserve">
+    <value>True</value>
+  </data>
+  <data name="S2278_Remediation" xml:space="preserve">
+    <value>Constant/Issue</value>
+  </data>
+  <data name="S2278_RemediationCost" xml:space="preserve">
+    <value>20min</value>
+  </data>
+  <data name="S2278_Severity" xml:space="preserve">
+    <value>Blocker</value>
+  </data>
+  <data name="S2278_Tags" xml:space="preserve">
+    <value>cwe,security,cert,owasp-a6,sans-top25-porous</value>
+  </data>
+  <data name="S2278_Title" xml:space="preserve">
+    <value>Neither DES (Data Encryption Standard) nor DESede (3DES) should be used</value>
+  </data>
+  <data name="S2290_Category" xml:space="preserve">
+    <value>Sonar Code Smell</value>
+  </data>
+  <data name="S2290_Description" xml:space="preserve">
+    <value>Field-like events are events that do not have explicit add and remove methods. The compiler generates a private delegate field to back the event, as well as generating the implicit add and remove methods.</value>
+  </data>
+  <data name="S2290_IsActivatedByDefault" xml:space="preserve">
+    <value>True</value>
+  </data>
+  <data name="S2290_Remediation" xml:space="preserve">
+    <value>Constant/Issue</value>
+  </data>
+  <data name="S2290_RemediationCost" xml:space="preserve">
+    <value>20min</value>
+  </data>
+  <data name="S2290_Severity" xml:space="preserve">
+    <value>Critical</value>
+  </data>
+  <data name="S2290_Tags" xml:space="preserve">
+    <value />
+  </data>
+  <data name="S2290_Title" xml:space="preserve">
+    <value>Field-like events should not be virtual</value>
+  </data>
+  <data name="S2291_Category" xml:space="preserve">
+    <value>Sonar Code Smell</value>
+  </data>
+  <data name="S2291_Description" xml:space="preserve">
+    <value>Enumerable.Sum() always executes addition in a checked context, so an OverflowException will be thrown if the value exceeds MaxValue even if an unchecked context was specified. Using an unchecked context anyway represents a misunderstanding of how Sum works.</value>
+  </data>
+  <data name="S2291_IsActivatedByDefault" xml:space="preserve">
+    <value>True</value>
+  </data>
+  <data name="S2291_Remediation" xml:space="preserve">
+    <value>Constant/Issue</value>
+  </data>
+  <data name="S2291_RemediationCost" xml:space="preserve">
+    <value>15min</value>
+  </data>
+  <data name="S2291_Severity" xml:space="preserve">
+    <value>Critical</value>
+  </data>
+  <data name="S2291_Tags" xml:space="preserve">
+    <value>error-handling,bug</value>
+  </data>
+  <data name="S2291_Title" xml:space="preserve">
+    <value>Overflow checking should not be disabled for "Enumerable.Sum"</value>
+  </data>
+  <data name="S2292_Category" xml:space="preserve">
+    <value>Sonar Code Smell</value>
+  </data>
+  <data name="S2292_Description" xml:space="preserve">
+    <value>Trivial properties, which include no logic but setting and getting a backing field should be converted to auto-implemented properties, yielding cleaner and more readable code.</value>
+  </data>
+  <data name="S2292_IsActivatedByDefault" xml:space="preserve">
+    <value>True</value>
+  </data>
+  <data name="S2292_Remediation" xml:space="preserve">
+    <value>Constant/Issue</value>
+  </data>
+  <data name="S2292_RemediationCost" xml:space="preserve">
+    <value>5min</value>
+  </data>
+  <data name="S2292_Severity" xml:space="preserve">
+    <value>Minor</value>
+  </data>
+  <data name="S2292_Tags" xml:space="preserve">
+    <value>clumsy</value>
+  </data>
+  <data name="S2292_Title" xml:space="preserve">
+    <value>Trivial properties should be auto-implemented</value>
+  </data>
+  <data name="S2306_Category" xml:space="preserve">
+    <value>Sonar Code Smell</value>
+  </data>
+  <data name="S2306_Description" xml:space="preserve">
+    <value>Since C# 5.0, async and await are contextual keywords. Contextual keywords do have a particular meaning in some contexts, but can still be used as variable names. Keywords, on the other hand, are always reserved, and therefore are not valid variable names. To avoid any confusion though, it is best to not use async and await as identifiers.</value>
+  </data>
+  <data name="S2306_IsActivatedByDefault" xml:space="preserve">
+    <value>True</value>
+  </data>
+  <data name="S2306_Remediation" xml:space="preserve">
+    <value>Constant/Issue</value>
+  </data>
+  <data name="S2306_RemediationCost" xml:space="preserve">
+    <value>5min</value>
+  </data>
+  <data name="S2306_Severity" xml:space="preserve">
+    <value>Blocker</value>
+  </data>
+  <data name="S2306_Tags" xml:space="preserve">
+    <value>pitfall</value>
+  </data>
+  <data name="S2306_Title" xml:space="preserve">
+    <value>"async" and "await" should not be used as identifiers</value>
+  </data>
+  <data name="S2325_Category" xml:space="preserve">
+    <value>Sonar Code Smell</value>
+  </data>
+  <data name="S2325_Description" xml:space="preserve">
+    <value>Class methods and properties that don't access instance data can be static to prevent any misunderstanding about the contract of the method. </value>
+  </data>
+  <data name="S2325_IsActivatedByDefault" xml:space="preserve">
+    <value>False</value>
+  </data>
+  <data name="S2325_Remediation" xml:space="preserve">
+    <value>Constant/Issue</value>
+  </data>
+  <data name="S2325_RemediationCost" xml:space="preserve">
+    <value>5min</value>
+  </data>
+  <data name="S2325_Severity" xml:space="preserve">
+    <value>Minor</value>
+  </data>
+  <data name="S2325_Tags" xml:space="preserve">
+    <value>pitfall</value>
+  </data>
+  <data name="S2325_Title" xml:space="preserve">
+    <value>Methods and properties that don't access instance data should be static</value>
+  </data>
+  <data name="S2326_Category" xml:space="preserve">
+    <value>Sonar Code Smell</value>
+  </data>
+  <data name="S2326_Description" xml:space="preserve">
+    <value>Type parameters that aren't used are dead code, which can only distract and possibly confuse developers during maintenance. Therefore, unused type parameters should be removed.</value>
+  </data>
+  <data name="S2326_IsActivatedByDefault" xml:space="preserve">
+    <value>True</value>
+  </data>
+  <data name="S2326_Remediation" xml:space="preserve">
+    <value>Constant/Issue</value>
+  </data>
+  <data name="S2326_RemediationCost" xml:space="preserve">
+    <value>5min</value>
+  </data>
+  <data name="S2326_Severity" xml:space="preserve">
+    <value>Major</value>
+  </data>
+  <data name="S2326_Tags" xml:space="preserve">
+    <value>cert,unused</value>
+  </data>
+  <data name="S2326_Title" xml:space="preserve">
+    <value>Unused type parameters should be removed</value>
+  </data>
+  <data name="S2328_Category" xml:space="preserve">
+    <value>Sonar Bug</value>
+  </data>
+  <data name="S2328_Description" xml:space="preserve">
+    <value>GetHashCode is used to file an object in a Dictionary or Hashtable. If GetHashCode uses non-readonly fields and those fields change after the object is stored, the object immediately becomes mis-filed in the Hashtable. Any subsequent test to see if the object is in the Hashtable will return a false negative.</value>
+  </data>
+  <data name="S2328_IsActivatedByDefault" xml:space="preserve">
+    <value>True</value>
+  </data>
+  <data name="S2328_Remediation" xml:space="preserve">
+    <value>Constant/Issue</value>
+  </data>
+  <data name="S2328_RemediationCost" xml:space="preserve">
+    <value>10min</value>
+  </data>
+  <data name="S2328_Severity" xml:space="preserve">
+    <value>Minor</value>
+  </data>
+  <data name="S2328_Tags" xml:space="preserve">
+    <value>bug</value>
+  </data>
+  <data name="S2328_Title" xml:space="preserve">
+    <value>"GetHashCode" should not reference mutable fields</value>
+  </data>
+  <data name="S2330_Category" xml:space="preserve">
+    <value>Sonar Code Smell</value>
+  </data>
+  <data name="S2330_Description" xml:space="preserve">
+    <value>Array covariance is the principle that if an implicit or explicit reference conversion exits from type A to B, then the same conversion exists from the array type A[] to B[].</value>
+  </data>
+  <data name="S2330_IsActivatedByDefault" xml:space="preserve">
+    <value>False</value>
+  </data>
+  <data name="S2330_Remediation" xml:space="preserve">
+    <value>Constant/Issue</value>
+  </data>
+  <data name="S2330_RemediationCost" xml:space="preserve">
+    <value>15min</value>
+  </data>
+  <data name="S2330_Severity" xml:space="preserve">
+    <value>Critical</value>
+  </data>
+  <data name="S2330_Tags" xml:space="preserve">
+    <value>pitfall</value>
+  </data>
+  <data name="S2330_Title" xml:space="preserve">
+    <value>Array covariance should not be used</value>
+  </data>
+  <data name="S2333_Category" xml:space="preserve">
+    <value>Sonar Code Smell</value>
+  </data>
+  <data name="S2333_Description" xml:space="preserve">
+    <value>Unnecessary keywords simply clutter the code and should be removed. Specifically:</value>
+  </data>
+  <data name="S2333_IsActivatedByDefault" xml:space="preserve">
+    <value>False</value>
+  </data>
+  <data name="S2333_Remediation" xml:space="preserve">
+    <value>Constant/Issue</value>
+  </data>
+  <data name="S2333_RemediationCost" xml:space="preserve">
+    <value>2min</value>
+  </data>
+  <data name="S2333_Severity" xml:space="preserve">
+    <value>Minor</value>
+  </data>
+  <data name="S2333_Tags" xml:space="preserve">
+    <value>unused,finding,clumsy</value>
+  </data>
+  <data name="S2333_Title" xml:space="preserve">
+    <value>Redundant modifiers should not be used</value>
+  </data>
+  <data name="S2339_Category" xml:space="preserve">
+    <value>Sonar Code Smell</value>
+  </data>
+  <data name="S2339_Description" xml:space="preserve">
+    <value>Constant members are copied at compile time to the call sites, instead of being fetched at runtime.</value>
+  </data>
+  <data name="S2339_IsActivatedByDefault" xml:space="preserve">
+    <value>False</value>
+  </data>
+  <data name="S2339_Remediation" xml:space="preserve">
+    <value>Constant/Issue</value>
+  </data>
+  <data name="S2339_RemediationCost" xml:space="preserve">
+    <value>5min</value>
+  </data>
+  <data name="S2339_Severity" xml:space="preserve">
+    <value>Critical</value>
+  </data>
+  <data name="S2339_Tags" xml:space="preserve">
+    <value>pitfall</value>
+  </data>
+  <data name="S2339_Title" xml:space="preserve">
+    <value>Public constant members should not be used</value>
+  </data>
+  <data name="S2342_Category" xml:space="preserve">
+    <value>Sonar Code Smell</value>
+  </data>
+  <data name="S2342_Description" xml:space="preserve">
+    <value>Shared naming conventions allow teams to collaborate efficiently. This rule checks that all enum names match a provided regular expression.</value>
+  </data>
+  <data name="S2342_IsActivatedByDefault" xml:space="preserve">
+    <value>True</value>
+  </data>
+  <data name="S2342_Remediation" xml:space="preserve">
+    <value>Constant/Issue</value>
+  </data>
+  <data name="S2342_RemediationCost" xml:space="preserve">
+    <value>5min</value>
+  </data>
+  <data name="S2342_Severity" xml:space="preserve">
+    <value>Minor</value>
+  </data>
+  <data name="S2342_Tags" xml:space="preserve">
+    <value>convention</value>
+  </data>
+  <data name="S2342_Title" xml:space="preserve">
+    <value>Enumeration types should comply with a naming convention</value>
+  </data>
+  <data name="S2344_Category" xml:space="preserve">
+    <value>Sonar Code Smell</value>
+  </data>
+  <data name="S2344_Description" xml:space="preserve">
+    <value>The information that an enumeration type is actually an enumeration or a set of flags should not be duplicated in its name.</value>
+  </data>
+  <data name="S2344_IsActivatedByDefault" xml:space="preserve">
+    <value>True</value>
+  </data>
+  <data name="S2344_Remediation" xml:space="preserve">
+    <value>Constant/Issue</value>
+  </data>
+  <data name="S2344_RemediationCost" xml:space="preserve">
+    <value>5min</value>
+  </data>
+  <data name="S2344_Severity" xml:space="preserve">
+    <value>Minor</value>
+  </data>
+  <data name="S2344_Tags" xml:space="preserve">
+    <value>convention</value>
+  </data>
+  <data name="S2344_Title" xml:space="preserve">
+    <value>Enumeration type names should not have "Flags" or "Enum" suffixes</value>
+  </data>
+  <data name="S2345_Category" xml:space="preserve">
+    <value>Sonar Bug</value>
+  </data>
+  <data name="S2345_Description" xml:space="preserve">
+    <value>Flags enumerations should not rely on the language to initialize the values of their members. Implicit initialization will set the first member to 0, and increment the value by one for each subsequent member. This implicit behavior does not allow members to be combined using the bitwise or operator in a useful way.</value>
+  </data>
+  <data name="S2345_IsActivatedByDefault" xml:space="preserve">
+    <value>True</value>
+  </data>
+  <data name="S2345_Remediation" xml:space="preserve">
+    <value>Constant/Issue</value>
+  </data>
+  <data name="S2345_RemediationCost" xml:space="preserve">
+    <value>5min</value>
+  </data>
+  <data name="S2345_Severity" xml:space="preserve">
+    <value>Minor</value>
+  </data>
+  <data name="S2345_Tags" xml:space="preserve">
+    <value>bug</value>
+  </data>
+  <data name="S2345_Title" xml:space="preserve">
+    <value>Flags enumerations should explicitly initialize all their members</value>
+  </data>
+  <data name="S2346_Category" xml:space="preserve">
+    <value>Sonar Code Smell</value>
+  </data>
+  <data name="S2346_Description" xml:space="preserve">
+    <value>Consisitent use of "None" in flags enumerations indicates that all flag values are cleared. The value 0 should not be used to indicate any other state, since there is no way to check that the bit 0 is set.</value>
+  </data>
+  <data name="S2346_IsActivatedByDefault" xml:space="preserve">
+    <value>True</value>
+  </data>
+  <data name="S2346_Remediation" xml:space="preserve">
+    <value>Constant/Issue</value>
+  </data>
+  <data name="S2346_RemediationCost" xml:space="preserve">
+    <value>5min</value>
+  </data>
+  <data name="S2346_Severity" xml:space="preserve">
+    <value>Critical</value>
+  </data>
+  <data name="S2346_Tags" xml:space="preserve">
+    <value>convention</value>
+  </data>
+  <data name="S2346_Title" xml:space="preserve">
+    <value>Flags enumerations zero-value members should be named "None"</value>
+  </data>
+  <data name="S2357_Category" xml:space="preserve">
+    <value>Sonar Code Smell</value>
+  </data>
+  <data name="S2357_Description" xml:space="preserve">
+    <value>Fields should not be part of an API, and therefore should always be private. Indeed, they cannot be added to an interface for instance, and validation cannot be added later on without breaking backward compatiblity. Instead, developers should encapsulate their fields into properties. Explicit property getters and setters can be introduced for validation purposes or to smooth the transition to a newer system.</value>
+  </data>
+  <data name="S2357_IsActivatedByDefault" xml:space="preserve">
+    <value>False</value>
+  </data>
+  <data name="S2357_Remediation" xml:space="preserve">
+    <value>Constant/Issue</value>
+  </data>
+  <data name="S2357_RemediationCost" xml:space="preserve">
+    <value>30min</value>
+  </data>
+  <data name="S2357_Severity" xml:space="preserve">
+    <value>Major</value>
+  </data>
+  <data name="S2357_Tags" xml:space="preserve">
+    <value>pitfall</value>
+  </data>
+  <data name="S2357_Title" xml:space="preserve">
+    <value>Fields should be private</value>
+  </data>
+  <data name="S2360_Category" xml:space="preserve">
+    <value>Sonar Code Smell</value>
+  </data>
+  <data name="S2360_Description" xml:space="preserve">
+    <value>The overloading mechanism should be used in place of optional parameters for several reasons:</value>
+  </data>
+  <data name="S2360_IsActivatedByDefault" xml:space="preserve">
+    <value>False</value>
+  </data>
+  <data name="S2360_Remediation" xml:space="preserve">
+    <value>Constant/Issue</value>
+  </data>
+  <data name="S2360_RemediationCost" xml:space="preserve">
+    <value>5min</value>
+  </data>
+  <data name="S2360_Severity" xml:space="preserve">
+    <value>Critical</value>
+  </data>
+  <data name="S2360_Tags" xml:space="preserve">
+    <value>pitfall</value>
+  </data>
+  <data name="S2360_Title" xml:space="preserve">
+    <value>Optional parameters should not be used</value>
+  </data>
+  <data name="S2365_Category" xml:space="preserve">
+    <value>Sonar Code Smell</value>
+  </data>
+  <data name="S2365_Description" xml:space="preserve">
+    <value>Most developers expect property access to be as efficient as field access. However, if a property returns a copy of an array or collection, it will be much slower than a simple field access, contrary to the caller's likely expectations. Therefore, such properties should be refactored into methods so that callers are not surprised by unexpectedly poor performance.</value>
+  </data>
+  <data name="S2365_IsActivatedByDefault" xml:space="preserve">
+    <value>True</value>
+  </data>
+  <data name="S2365_Remediation" xml:space="preserve">
+    <value>Constant/Issue</value>
+  </data>
+  <data name="S2365_RemediationCost" xml:space="preserve">
+    <value>5min</value>
+  </data>
+  <data name="S2365_Severity" xml:space="preserve">
+    <value>Critical</value>
+  </data>
+  <data name="S2365_Tags" xml:space="preserve">
+    <value>api-design,performance</value>
+  </data>
+  <data name="S2365_Title" xml:space="preserve">
+    <value>Properties should not make collection or array copies</value>
+  </data>
+  <data name="S2368_Category" xml:space="preserve">
+    <value>Sonar Code Smell</value>
+  </data>
+  <data name="S2368_Description" xml:space="preserve">
+    <value>Exposing methods with multidimensional array parameters requires developers to have advanced knowledge about the language in order to be able to use them. Moreover, what exactly to pass to such parameters is not intuitive. Therefore, such methods should not be exposed, but can be used internally.</value>
+  </data>
+  <data name="S2368_IsActivatedByDefault" xml:space="preserve">
+    <value>True</value>
+  </data>
+  <data name="S2368_Remediation" xml:space="preserve">
+    <value>Constant/Issue</value>
+  </data>
+  <data name="S2368_RemediationCost" xml:space="preserve">
+    <value>1h</value>
+  </data>
+  <data name="S2368_Severity" xml:space="preserve">
+    <value>Blocker</value>
+  </data>
+  <data name="S2368_Tags" xml:space="preserve">
+    <value>pitfall</value>
+  </data>
+  <data name="S2368_Title" xml:space="preserve">
+    <value>Public methods should not have multidimensional array parameters</value>
+  </data>
+  <data name="S2372_Category" xml:space="preserve">
+    <value>Sonar Code Smell</value>
+  </data>
+  <data name="S2372_Description" xml:space="preserve">
+    <value>Property getters should be simple operations that are always safe to call. If exceptions need to be thrown, it is best to convert the property to a method. </value>
+  </data>
+  <data name="S2372_IsActivatedByDefault" xml:space="preserve">
+    <value>True</value>
+  </data>
+  <data name="S2372_Remediation" xml:space="preserve">
+    <value>Constant/Issue</value>
+  </data>
+  <data name="S2372_RemediationCost" xml:space="preserve">
+    <value>20min</value>
+  </data>
+  <data name="S2372_Severity" xml:space="preserve">
+    <value>Major</value>
+  </data>
+  <data name="S2372_Tags" xml:space="preserve">
+    <value>error-handling</value>
+  </data>
+  <data name="S2372_Title" xml:space="preserve">
+    <value>Exceptions should not be thrown from property getters</value>
+  </data>
+  <data name="S2376_Category" xml:space="preserve">
+    <value>Sonar Code Smell</value>
+  </data>
+  <data name="S2376_Description" xml:space="preserve">
+    <value>Properties with only setters are confusing and counterintuitive. Instead, a property getter should be added if possible, or the property should be replaced with a setter method.</value>
+  </data>
+  <data name="S2376_IsActivatedByDefault" xml:space="preserve">
+    <value>True</value>
+  </data>
+  <data name="S2376_Remediation" xml:space="preserve">
+    <value>Constant/Issue</value>
+  </data>
+  <data name="S2376_RemediationCost" xml:space="preserve">
+    <value>20min</value>
+  </data>
+  <data name="S2376_Severity" xml:space="preserve">
+    <value>Major</value>
+  </data>
+  <data name="S2376_Tags" xml:space="preserve">
+    <value>pitfall</value>
+  </data>
+  <data name="S2376_Title" xml:space="preserve">
+    <value>Write-only properties should not be used</value>
+  </data>
+  <data name="S2386_Category" xml:space="preserve">
+    <value>Sonar Vulnerability</value>
+  </data>
+  <data name="S2386_Description" xml:space="preserve">
+    <value>public static mutable fields of classes which are accessed directly should be protected to the degree possible. This can be done by reducing the accessibility of the field or by changing the return type to an immutable type.</value>
+  </data>
+  <data name="S2386_IsActivatedByDefault" xml:space="preserve">
+    <value>True</value>
+  </data>
+  <data name="S2386_Remediation" xml:space="preserve">
+    <value>Constant/Issue</value>
+  </data>
+  <data name="S2386_RemediationCost" xml:space="preserve">
+    <value>15min</value>
+  </data>
+  <data name="S2386_Severity" xml:space="preserve">
+    <value>Minor</value>
+  </data>
+  <data name="S2386_Tags" xml:space="preserve">
+    <value>cwe,security,unpredictable,cert</value>
+  </data>
+  <data name="S2386_Title" xml:space="preserve">
+    <value>Mutable fields should not be "public static"</value>
+  </data>
+  <data name="S2387_Category" xml:space="preserve">
+    <value>Sonar Code Smell</value>
+  </data>
+  <data name="S2387_Description" xml:space="preserve">
+    <value>Having a variable with the same name in two unrelated classes is fine, but do the same thing within a class hierarchy and you'll get confusion at best, chaos at worst. Perhaps even worse is the case where a child class field varies from the name of a parent class only by case.</value>
+  </data>
+  <data name="S2387_IsActivatedByDefault" xml:space="preserve">
+    <value>False</value>
+  </data>
+  <data name="S2387_Remediation" xml:space="preserve">
+    <value>Constant/Issue</value>
+  </data>
+  <data name="S2387_RemediationCost" xml:space="preserve">
+    <value>5min</value>
+  </data>
+  <data name="S2387_Severity" xml:space="preserve">
+    <value>Blocker</value>
+  </data>
+  <data name="S2387_Tags" xml:space="preserve">
+    <value>confusing</value>
+  </data>
+  <data name="S2387_Title" xml:space="preserve">
+    <value>Child class fields should not shadow parent class fields</value>
+  </data>
+  <data name="S2436_Category" xml:space="preserve">
+    <value>Sonar Code Smell</value>
+  </data>
+  <data name="S2436_Description" xml:space="preserve">
+    <value>A method or class with too many type parameters has likely aggregated too many responsibilities and should be split.</value>
+  </data>
+  <data name="S2436_IsActivatedByDefault" xml:space="preserve">
+    <value>True</value>
+  </data>
+  <data name="S2436_Remediation" xml:space="preserve">
+    <value>Constant/Issue</value>
+  </data>
+  <data name="S2436_RemediationCost" xml:space="preserve">
+    <value>20min</value>
+  </data>
+  <data name="S2436_Severity" xml:space="preserve">
+    <value>Major</value>
+  </data>
+  <data name="S2436_Tags" xml:space="preserve">
+    <value>brain-overload</value>
+  </data>
+  <data name="S2436_Title" xml:space="preserve">
+    <value>Classes and methods should not have too many generic parameters</value>
+  </data>
+  <data name="S2437_Category" xml:space="preserve">
+    <value>Sonar Code Smell</value>
+  </data>
+  <data name="S2437_Description" xml:space="preserve">
+    <value>Certain bit operations are just silly and should not be performed because their results are predictable.</value>
+  </data>
+  <data name="S2437_IsActivatedByDefault" xml:space="preserve">
+    <value>True</value>
+  </data>
+  <data name="S2437_Remediation" xml:space="preserve">
+    <value>Constant/Issue</value>
+  </data>
+  <data name="S2437_RemediationCost" xml:space="preserve">
+    <value>5min</value>
+  </data>
+  <data name="S2437_Severity" xml:space="preserve">
+    <value>Blocker</value>
+  </data>
+  <data name="S2437_Tags" xml:space="preserve">
+    <value>suspicious</value>
+  </data>
+  <data name="S2437_Title" xml:space="preserve">
+    <value>Silly bit operations should not be performed</value>
+  </data>
+  <data name="S2486_Category" xml:space="preserve">
+    <value>Sonar Code Smell</value>
+  </data>
+  <data name="S2486_Description" xml:space="preserve">
+    <value>When exceptions occur, it is usually a bad idea to simply ignore them. Instead, it is better to handle them properly, or at least to log them.</value>
+  </data>
+  <data name="S2486_IsActivatedByDefault" xml:space="preserve">
+    <value>True</value>
+  </data>
+  <data name="S2486_Remediation" xml:space="preserve">
+    <value>Constant/Issue</value>
+  </data>
+  <data name="S2486_RemediationCost" xml:space="preserve">
+    <value>1h</value>
+  </data>
+  <data name="S2486_Severity" xml:space="preserve">
+    <value>Minor</value>
+  </data>
+  <data name="S2486_Tags" xml:space="preserve">
+    <value>cwe,error-handling,suspicious</value>
+  </data>
+  <data name="S2486_Title" xml:space="preserve">
+    <value>Generic exceptions should not be ignored</value>
+  </data>
+  <data name="S2551_Category" xml:space="preserve">
+    <value>Sonar Bug</value>
+  </data>
+  <data name="S2551_Description" xml:space="preserve">
+    <value>Locking on the current object instance (i.e. this), or on a Type object increases the chance of deadlocks because any other thread could acquire (or attempt to acquire) the same lock for another unrelated purpose. </value>
+  </data>
+  <data name="S2551_IsActivatedByDefault" xml:space="preserve">
+    <value>False</value>
+  </data>
+  <data name="S2551_Remediation" xml:space="preserve">
+    <value>Constant/Issue</value>
+  </data>
+  <data name="S2551_RemediationCost" xml:space="preserve">
+    <value>15min</value>
+  </data>
+  <data name="S2551_Severity" xml:space="preserve">
+    <value>Critical</value>
+  </data>
+  <data name="S2551_Tags" xml:space="preserve">
+    <value>multi-threading,bug</value>
+  </data>
+  <data name="S2551_Title" xml:space="preserve">
+    <value>Types and "this" should not be used for locking</value>
+  </data>
+  <data name="S2583_Category" xml:space="preserve">
+    <value>Sonar Bug</value>
+  </data>
+  <data name="S2583_Description" xml:space="preserve">
+    <value>Conditional expressions which are always true or false can lead to dead code. Such code is always buggy and should never be used in production.</value>
+  </data>
+  <data name="S2583_IsActivatedByDefault" xml:space="preserve">
+    <value>True</value>
+  </data>
+  <data name="S2583_Remediation" xml:space="preserve">
+    <value>Constant/Issue</value>
+  </data>
+  <data name="S2583_RemediationCost" xml:space="preserve">
+    <value>15min</value>
+  </data>
+  <data name="S2583_Severity" xml:space="preserve">
+    <value>Major</value>
+  </data>
+  <data name="S2583_Tags" xml:space="preserve">
+    <value>cwe,bug,misra,cert,unused,pitfall</value>
+  </data>
+  <data name="S2583_Title" xml:space="preserve">
+    <value>Conditionally executed blocks should be reachable</value>
+  </data>
+  <data name="S2589_Category" xml:space="preserve">
+    <value>Sonar Code Smell</value>
+  </data>
+  <data name="S2589_Description" xml:space="preserve">
+    <value>If a boolean expression doesn't change the evaluation of the condition, then it is entirely unnecessary, and can be removed. If it is gratuitous because it does not match the programmer's intent, then it's a bug and the expression should be fixed.</value>
+  </data>
+  <data name="S2589_IsActivatedByDefault" xml:space="preserve">
+    <value>True</value>
+  </data>
+  <data name="S2589_Remediation" xml:space="preserve">
+    <value>Constant/Issue</value>
+  </data>
+  <data name="S2589_RemediationCost" xml:space="preserve">
+    <value>10min</value>
+  </data>
+  <data name="S2589_Severity" xml:space="preserve">
+    <value>Major</value>
+  </data>
+  <data name="S2589_Tags" xml:space="preserve">
+    <value>cwe,bug,misra,cert,redundant</value>
+  </data>
+  <data name="S2589_Title" xml:space="preserve">
+    <value>Boolean expressions should not be gratuitous</value>
+  </data>
+  <data name="S2674_Category" xml:space="preserve">
+    <value>Sonar Bug</value>
+  </data>
+  <data name="S2674_Description" xml:space="preserve">
+    <value>You cannot assume that any given stream reading call will fill the byte[] passed in to the method with the number of bytes requested. Instead, you must check the value returned by the read method to see how many bytes were read. Fail to do so, and you introduce a bug that is both harmful and difficult to reproduce.</value>
+  </data>
+  <data name="S2674_IsActivatedByDefault" xml:space="preserve">
+    <value>False</value>
+  </data>
+  <data name="S2674_Remediation" xml:space="preserve">
+    <value>Constant/Issue</value>
+  </data>
+  <data name="S2674_RemediationCost" xml:space="preserve">
+    <value>15min</value>
+  </data>
+  <data name="S2674_Severity" xml:space="preserve">
+    <value>Minor</value>
+  </data>
+  <data name="S2674_Tags" xml:space="preserve">
+    <value>bug,cert</value>
+  </data>
+  <data name="S2674_Title" xml:space="preserve">
+    <value>The length returned from a stream read should be checked</value>
+  </data>
+  <data name="S2681_Category" xml:space="preserve">
+    <value>Sonar Bug</value>
+  </data>
+  <data name="S2681_Description" xml:space="preserve">
+    <value>Curly braces can be omitted from a one-line block, such as with an if statement or for loop, but doing so can be misleading and induce bugs. </value>
+  </data>
+  <data name="S2681_IsActivatedByDefault" xml:space="preserve">
+    <value>True</value>
+  </data>
+  <data name="S2681_Remediation" xml:space="preserve">
+    <value>Constant/Issue</value>
+  </data>
+  <data name="S2681_RemediationCost" xml:space="preserve">
+    <value>5min</value>
+  </data>
+  <data name="S2681_Severity" xml:space="preserve">
+    <value>Major</value>
+  </data>
+  <data name="S2681_Tags" xml:space="preserve">
+    <value>cwe,bug,cert</value>
+  </data>
+  <data name="S2681_Title" xml:space="preserve">
+    <value>Multiline blocks should be enclosed in curly braces</value>
+  </data>
+  <data name="S2688_Category" xml:space="preserve">
+    <value>Sonar Bug</value>
+  </data>
+  <data name="S2688_Description" xml:space="preserve">
+    <value>NaN is not equal to anything, even itself. Testing for equality or inequality against NaN will yield predictable results, but probably not the ones you want. </value>
+  </data>
+  <data name="S2688_IsActivatedByDefault" xml:space="preserve">
+    <value>True</value>
+  </data>
+  <data name="S2688_Remediation" xml:space="preserve">
+    <value>Constant/Issue</value>
+  </data>
+  <data name="S2688_RemediationCost" xml:space="preserve">
+    <value>5min</value>
+  </data>
+  <data name="S2688_Severity" xml:space="preserve">
+    <value>Major</value>
+  </data>
+  <data name="S2688_Tags" xml:space="preserve">
+    <value>bug,cert</value>
+  </data>
+  <data name="S2688_Title" xml:space="preserve">
+    <value>"NaN" should not be used in comparisons</value>
+  </data>
+  <data name="S2692_Category" xml:space="preserve">
+    <value>Sonar Code Smell</value>
+  </data>
+  <data name="S2692_Description" xml:space="preserve">
+    <value>Most checks against an IndexOf value compare it with -1 because 0 is a valid index. Any checks which look for values &amp;gt;0 ignore the first element, which is likely a bug. If the intent is merely to check inclusion of a value in a string, List, or an array, consider using the Contains method instead.</value>
+  </data>
+  <data name="S2692_IsActivatedByDefault" xml:space="preserve">
+    <value>True</value>
+  </data>
+  <data name="S2692_Remediation" xml:space="preserve">
+    <value>Constant/Issue</value>
+  </data>
+  <data name="S2692_RemediationCost" xml:space="preserve">
+    <value>2min</value>
+  </data>
+  <data name="S2692_Severity" xml:space="preserve">
+    <value>Critical</value>
+  </data>
+  <data name="S2692_Tags" xml:space="preserve">
+    <value>suspicious</value>
+  </data>
+  <data name="S2692_Title" xml:space="preserve">
+    <value>"IndexOf" checks should not be for positive numbers</value>
+  </data>
+  <data name="S2696_Category" xml:space="preserve">
+    <value>Sonar Code Smell</value>
+  </data>
+  <data name="S2696_Description" xml:space="preserve">
+    <value>Correctly updating a static field from a non-static method is tricky to get right and could easily lead to bugs if there are multiple class instances and/or multiple threads in play. </value>
+  </data>
+  <data name="S2696_IsActivatedByDefault" xml:space="preserve">
+    <value>True</value>
+  </data>
+  <data name="S2696_Remediation" xml:space="preserve">
+    <value>Constant/Issue</value>
+  </data>
+  <data name="S2696_RemediationCost" xml:space="preserve">
+    <value>20min</value>
+  </data>
+  <data name="S2696_Severity" xml:space="preserve">
+    <value>Critical</value>
+  </data>
+  <data name="S2696_Tags" xml:space="preserve">
+    <value>multi-threading</value>
+  </data>
+  <data name="S2696_Title" xml:space="preserve">
+    <value>Instance members should not write to "static" fields</value>
+  </data>
+  <data name="S2737_Category" xml:space="preserve">
+    <value>Sonar Code Smell</value>
+  </data>
+  <data name="S2737_Description" xml:space="preserve">
+    <value>A catch clause that only rethrows the caught exception has the same effect as omitting the catch altogether and letting it bubble up automatically, but with more code and the additional detrement of leaving maintainers scratching their heads. </value>
+  </data>
+  <data name="S2737_IsActivatedByDefault" xml:space="preserve">
+    <value>False</value>
+  </data>
+  <data name="S2737_Remediation" xml:space="preserve">
+    <value>Constant/Issue</value>
+  </data>
+  <data name="S2737_RemediationCost" xml:space="preserve">
+    <value>5min</value>
+  </data>
+  <data name="S2737_Severity" xml:space="preserve">
+    <value>Minor</value>
+  </data>
+  <data name="S2737_Tags" xml:space="preserve">
+    <value>cert,unused,finding,clumsy</value>
+  </data>
+  <data name="S2737_Title" xml:space="preserve">
+    <value>"catch" clauses should do more than rethrow</value>
+  </data>
+  <data name="S2743_Category" xml:space="preserve">
+    <value>Sonar Bug</value>
+  </data>
+  <data name="S2743_Description" xml:space="preserve">
+    <value>A static field in a generic type is not shared among instances of different closed constructed types, thus LengthLimitedSingletonCollection&amp;lt;int&amp;gt;.instances and LengthLimitedSingletonCollection&amp;lt;string&amp;gt;.instances will point to different objects, even though instances is seemingly shared among all LengthLimitedSingletonCollection&amp;lt;&amp;gt; generic classes.</value>
+  </data>
+  <data name="S2743_IsActivatedByDefault" xml:space="preserve">
+    <value>True</value>
+  </data>
+  <data name="S2743_Remediation" xml:space="preserve">
+    <value>Constant/Issue</value>
+  </data>
+  <data name="S2743_RemediationCost" xml:space="preserve">
+    <value>10min</value>
+  </data>
+  <data name="S2743_Severity" xml:space="preserve">
+    <value>Major</value>
+  </data>
+  <data name="S2743_Tags" xml:space="preserve">
+    <value>bug</value>
+  </data>
+  <data name="S2743_Title" xml:space="preserve">
+    <value>Static fields should not be used in generic types</value>
+  </data>
+  <data name="S2757_Category" xml:space="preserve">
+    <value>Sonar Bug</value>
+  </data>
+  <data name="S2757_Description" xml:space="preserve">
+    <value>The use of operators pairs ( =+, =- or =! ) where the reversed, single operator was meant (+=, -= or !=) will compile and run, but not produce the expected results.</value>
+  </data>
+  <data name="S2757_IsActivatedByDefault" xml:space="preserve">
+    <value>True</value>
+  </data>
+  <data name="S2757_Remediation" xml:space="preserve">
+    <value>Constant/Issue</value>
+  </data>
+  <data name="S2757_RemediationCost" xml:space="preserve">
+    <value>2min</value>
+  </data>
+  <data name="S2757_Severity" xml:space="preserve">
+    <value>Major</value>
+  </data>
+  <data name="S2757_Tags" xml:space="preserve">
+    <value>bug</value>
+  </data>
+  <data name="S2757_Title" xml:space="preserve">
+    <value>"=+" should not be used instead of "+="</value>
+  </data>
+  <data name="S2758_Category" xml:space="preserve">
+    <value>Sonar Bug</value>
+  </data>
+  <data name="S2758_Description" xml:space="preserve">
+    <value>When the second and third operands of a ternary operator are the same, the operator will always return the same value regardless of the condition. Either the operator itself is pointless, or a mistake was made in coding it. </value>
+  </data>
+  <data name="S2758_IsActivatedByDefault" xml:space="preserve">
+    <value>True</value>
+  </data>
+  <data name="S2758_Remediation" xml:space="preserve">
+    <value>Constant/Issue</value>
+  </data>
+  <data name="S2758_RemediationCost" xml:space="preserve">
+    <value>5min</value>
+  </data>
+  <data name="S2758_Severity" xml:space="preserve">
+    <value>Major</value>
+  </data>
+  <data name="S2758_Tags" xml:space="preserve">
+    <value />
+  </data>
+  <data name="S2758_Title" xml:space="preserve">
+    <value>The ternary operator should not return the same value regardless of the condition</value>
+  </data>
+  <data name="S2760_Category" xml:space="preserve">
+    <value>Sonar Code Smell</value>
+  </data>
+  <data name="S2760_Description" xml:space="preserve">
+    <value>When the same condition is checked twice in a row, it is either confusing - why have separate checks? - or an error - some other condition should have been checked in the second test.</value>
+  </data>
+  <data name="S2760_IsActivatedByDefault" xml:space="preserve">
+    <value>False</value>
+  </data>
+  <data name="S2760_Remediation" xml:space="preserve">
+    <value>Constant/Issue</value>
+  </data>
+  <data name="S2760_RemediationCost" xml:space="preserve">
+    <value>5min</value>
+  </data>
+  <data name="S2760_Severity" xml:space="preserve">
+    <value>Minor</value>
+  </data>
+  <data name="S2760_Tags" xml:space="preserve">
+    <value>suspicious,clumsy</value>
+  </data>
+  <data name="S2760_Title" xml:space="preserve">
+    <value>Sequential tests should not check the same condition</value>
+  </data>
+  <data name="S2761_Category" xml:space="preserve">
+    <value>Sonar Bug</value>
+  </data>
+  <data name="S2761_Description" xml:space="preserve">
+    <value>Calling the ! or ~ prefix operator twice does nothing: the second invocation undoes the first. Such mistakes are typically caused by accidentally double-tapping the key in question without noticing.</value>
+  </data>
+  <data name="S2761_IsActivatedByDefault" xml:space="preserve">
+    <value>True</value>
+  </data>
+  <data name="S2761_Remediation" xml:space="preserve">
+    <value>Constant/Issue</value>
+  </data>
+  <data name="S2761_RemediationCost" xml:space="preserve">
+    <value>5min</value>
+  </data>
+  <data name="S2761_Severity" xml:space="preserve">
+    <value>Major</value>
+  </data>
+  <data name="S2761_Tags" xml:space="preserve">
+    <value>bug</value>
+  </data>
+  <data name="S2761_Title" xml:space="preserve">
+    <value>Doubled prefix operators "!!" and "~~" should not be used</value>
+  </data>
+  <data name="S2930_Category" xml:space="preserve">
+    <value>Sonar Bug</value>
+  </data>
+  <data name="S2930_Description" xml:space="preserve">
+    <value>When writing managed code, you don't need to worry about allocating or freeing memory: The garbage collector takes care of it. For efficiency reasons, some objects such as Bitmap use unmanaged memory, enabling for example the use of pointer arithmetic. Such objects have potentially huge unmanaged memory footprints, but will have tiny managed ones. Unfortunately, the garbage collector only sees the tiny managed footprint, and fails to reclaim the unmanaged memory (by calling Bitmap's finalizer method) in a timely fashion. </value>
+  </data>
+  <data name="S2930_IsActivatedByDefault" xml:space="preserve">
+    <value>True</value>
+  </data>
+  <data name="S2930_Remediation" xml:space="preserve">
+    <value>Constant/Issue</value>
+  </data>
+  <data name="S2930_RemediationCost" xml:space="preserve">
+    <value>10min</value>
+  </data>
+  <data name="S2930_Severity" xml:space="preserve">
+    <value>Blocker</value>
+  </data>
+  <data name="S2930_Tags" xml:space="preserve">
+    <value>cwe,denial-of-service,bug</value>
+  </data>
+  <data name="S2930_Title" xml:space="preserve">
+    <value>"IDisposables" should be disposed</value>
+  </data>
+  <data name="S2931_Category" xml:space="preserve">
+    <value>Sonar Bug</value>
+  </data>
+  <data name="S2931_Description" xml:space="preserve">
+    <value>Classes with IDisposable members are responsible for cleaning up those members by calling their Dispose methods. The best practice here is for the owning class to itself implement IDisposable and call its members' Dispose methods from its own Dispose method.</value>
+  </data>
+  <data name="S2931_IsActivatedByDefault" xml:space="preserve">
+    <value>False</value>
+  </data>
+  <data name="S2931_Remediation" xml:space="preserve">
+    <value>Constant/Issue</value>
+  </data>
+  <data name="S2931_RemediationCost" xml:space="preserve">
+    <value>10min</value>
+  </data>
+  <data name="S2931_Severity" xml:space="preserve">
+    <value>Blocker</value>
+  </data>
+  <data name="S2931_Tags" xml:space="preserve">
+    <value>cwe,denial-of-service,bug</value>
+  </data>
+  <data name="S2931_Title" xml:space="preserve">
+    <value>Classes with "IDisposable" members should implement "IDisposable"</value>
+  </data>
+  <data name="S2933_Category" xml:space="preserve">
+    <value>Sonar Code Smell</value>
+  </data>
+  <data name="S2933_Description" xml:space="preserve">
+    <value>readonly fields can only be assigned in a class constructor. If a class has a field that's not marked readonly but is only set in the constructor, it could cause confusion about the field's intended use. To avoid confusion, such fields should be marked readonly to make their intended use explicit, and to prevent future maintainers from inadvertently changing their use.</value>
+  </data>
+  <data name="S2933_IsActivatedByDefault" xml:space="preserve">
+    <value>True</value>
+  </data>
+  <data name="S2933_Remediation" xml:space="preserve">
+    <value>Constant/Issue</value>
+  </data>
+  <data name="S2933_RemediationCost" xml:space="preserve">
+    <value>2min</value>
+  </data>
+  <data name="S2933_Severity" xml:space="preserve">
+    <value>Major</value>
+  </data>
+  <data name="S2933_Tags" xml:space="preserve">
+    <value>confusing</value>
+  </data>
+  <data name="S2933_Title" xml:space="preserve">
+    <value>Fields that are only assigned in the constructor should be "readonly"</value>
+  </data>
+  <data name="S2934_Category" xml:space="preserve">
+    <value>Sonar Bug</value>
+  </data>
+  <data name="S2934_Description" xml:space="preserve">
+    <value>While the properties of a readonly reference type field can still be changed after initialization, those of a readonly value field, such as a struct, cannot. </value>
+  </data>
+  <data name="S2934_IsActivatedByDefault" xml:space="preserve">
+    <value>True</value>
+  </data>
+  <data name="S2934_Remediation" xml:space="preserve">
+    <value>Constant/Issue</value>
+  </data>
+  <data name="S2934_RemediationCost" xml:space="preserve">
+    <value>20min</value>
+  </data>
+  <data name="S2934_Severity" xml:space="preserve">
+    <value>Minor</value>
+  </data>
+  <data name="S2934_Tags" xml:space="preserve">
+    <value>bug</value>
+  </data>
+  <data name="S2934_Title" xml:space="preserve">
+    <value>Property assignments should not be made for "readonly" fields not constrained to reference types</value>
+  </data>
+  <data name="S2952_Category" xml:space="preserve">
+    <value>Sonar Bug</value>
+  </data>
+  <data name="S2952_Description" xml:space="preserve">
+    <value>It is possible in an IDisposable to call Dispose on class members from any method, but the contract of Dispose is that it will clean up all unmanaged resources. Move disposing of members to some other method, and you risk resource leaks.</value>
+  </data>
+  <data name="S2952_IsActivatedByDefault" xml:space="preserve">
+    <value>False</value>
+  </data>
+  <data name="S2952_Remediation" xml:space="preserve">
+    <value>Constant/Issue</value>
+  </data>
+  <data name="S2952_RemediationCost" xml:space="preserve">
+    <value>20min</value>
+  </data>
+  <data name="S2952_Severity" xml:space="preserve">
+    <value>Critical</value>
+  </data>
+  <data name="S2952_Tags" xml:space="preserve">
+    <value>cwe,denial-of-service,bug</value>
+  </data>
+  <data name="S2952_Title" xml:space="preserve">
+    <value>Classes should "Dispose" of members from the classes' own "Dispose" methods</value>
+  </data>
+  <data name="S2953_Category" xml:space="preserve">
+    <value>Sonar Code Smell</value>
+  </data>
+  <data name="S2953_Description" xml:space="preserve">
+    <value>Dispose as a method name should be used exclusively to implement IDisposable.Dispose to prevent any confusion.</value>
+  </data>
+  <data name="S2953_IsActivatedByDefault" xml:space="preserve">
+    <value>True</value>
+  </data>
+  <data name="S2953_Remediation" xml:space="preserve">
+    <value>Constant/Issue</value>
+  </data>
+  <data name="S2953_RemediationCost" xml:space="preserve">
+    <value>10min</value>
+  </data>
+  <data name="S2953_Severity" xml:space="preserve">
+    <value>Blocker</value>
+  </data>
+  <data name="S2953_Tags" xml:space="preserve">
+    <value>pitfall</value>
+  </data>
+  <data name="S2953_Title" xml:space="preserve">
+    <value>Methods named "Dispose" should implement "IDisposable.Dispose"</value>
+  </data>
+  <data name="S2955_Category" xml:space="preserve">
+    <value>Sonar Bug</value>
+  </data>
+  <data name="S2955_Description" xml:space="preserve">
+    <value>When constraints have not been applied to restrict a generic type parameter to be a reference type, then a value type, such as a struct, could also be passed. In such cases, comparing the type parameter to null would always be false, because a struct can be empty, but never null. If a value type is truly what's expected, then the comparison should use default(). If it's not, then constraints should be added so that no value type can be passed.</value>
+  </data>
+  <data name="S2955_IsActivatedByDefault" xml:space="preserve">
+    <value>False</value>
+  </data>
+  <data name="S2955_Remediation" xml:space="preserve">
+    <value>Constant/Issue</value>
+  </data>
+  <data name="S2955_RemediationCost" xml:space="preserve">
+    <value>10min</value>
+  </data>
+  <data name="S2955_Severity" xml:space="preserve">
+    <value>Minor</value>
+  </data>
+  <data name="S2955_Tags" xml:space="preserve">
+    <value>bug</value>
+  </data>
+  <data name="S2955_Title" xml:space="preserve">
+    <value>Generic parameters not constrained to reference types should not be compared to "null"</value>
+  </data>
+  <data name="S2971_Category" xml:space="preserve">
+    <value>Sonar Code Smell</value>
+  </data>
+  <data name="S2971_Description" xml:space="preserve">
+    <value>In the interests of readability, code that can be simplified should be simplified. To that end, there are several ways IEnumerable LINQs can be simplified</value>
+  </data>
+  <data name="S2971_IsActivatedByDefault" xml:space="preserve">
+    <value>True</value>
+  </data>
+  <data name="S2971_Remediation" xml:space="preserve">
+    <value>Constant/Issue</value>
+  </data>
+  <data name="S2971_RemediationCost" xml:space="preserve">
+    <value>5min</value>
+  </data>
+  <data name="S2971_Severity" xml:space="preserve">
+    <value>Major</value>
+  </data>
+  <data name="S2971_Tags" xml:space="preserve">
+    <value>clumsy</value>
+  </data>
+  <data name="S2971_Title" xml:space="preserve">
+    <value>"IEnumerable" LINQs should be simplified</value>
+  </data>
+  <data name="S2995_Category" xml:space="preserve">
+    <value>Sonar Bug</value>
+  </data>
+  <data name="S2995_Description" xml:space="preserve">
+    <value>Using Object.ReferenceEquals to compare the references of two value types simply won't return the expected results most of the time because such types are passed by value, not by reference.</value>
+  </data>
+  <data name="S2995_IsActivatedByDefault" xml:space="preserve">
+    <value>True</value>
+  </data>
+  <data name="S2995_Remediation" xml:space="preserve">
+    <value>Constant/Issue</value>
+  </data>
+  <data name="S2995_RemediationCost" xml:space="preserve">
+    <value>15min</value>
+  </data>
+  <data name="S2995_Severity" xml:space="preserve">
+    <value>Major</value>
+  </data>
+  <data name="S2995_Tags" xml:space="preserve">
+    <value>bug</value>
+  </data>
+  <data name="S2995_Title" xml:space="preserve">
+    <value>"Object.ReferenceEquals" should not be used for value types</value>
+  </data>
+  <data name="S2996_Category" xml:space="preserve">
+    <value>Sonar Bug</value>
+  </data>
+  <data name="S2996_Description" xml:space="preserve">
+    <value>When an object has a field annotated with ThreadStatic, that field is shared within a given thread, but unique across threads. Since a class' static initializer is only invoked for the first thread created, it also means that only the first thread will have the expected initial values.</value>
+  </data>
+  <data name="S2996_IsActivatedByDefault" xml:space="preserve">
+    <value>True</value>
+  </data>
+  <data name="S2996_Remediation" xml:space="preserve">
+    <value>Constant/Issue</value>
+  </data>
+  <data name="S2996_RemediationCost" xml:space="preserve">
+    <value>20min</value>
+  </data>
+  <data name="S2996_Severity" xml:space="preserve">
+    <value>Major</value>
+  </data>
+  <data name="S2996_Tags" xml:space="preserve">
+    <value>multi-threading,bug</value>
+  </data>
+  <data name="S2996_Title" xml:space="preserve">
+    <value>"ThreadStatic" fields should not be initialized</value>
+  </data>
+  <data name="S2997_Category" xml:space="preserve">
+    <value>Sonar Bug</value>
+  </data>
+  <data name="S2997_Description" xml:space="preserve">
+    <value>Typically you want to use using to create a local IDisposable variable; it will trigger disposal of the object when control passes out of the block's scope. The exception to this rule is when your method returns that IDisposable. In that case using disposes of the object before the caller can make use of it, likely causing exceptions at runtime. So you should either remove using or avoid returning the IDisposable.</value>
+  </data>
+  <data name="S2997_IsActivatedByDefault" xml:space="preserve">
+    <value>True</value>
+  </data>
+  <data name="S2997_Remediation" xml:space="preserve">
+    <value>Constant/Issue</value>
+  </data>
+  <data name="S2997_RemediationCost" xml:space="preserve">
+    <value>5min</value>
+  </data>
+  <data name="S2997_Severity" xml:space="preserve">
+    <value>Major</value>
+  </data>
+  <data name="S2997_Tags" xml:space="preserve">
+    <value>bug</value>
+  </data>
+  <data name="S2997_Title" xml:space="preserve">
+    <value>"IDisposables" created in a "using" statement should not be returned</value>
+  </data>
+  <data name="S3005_Category" xml:space="preserve">
+    <value>Sonar Bug</value>
+  </data>
+  <data name="S3005_Description" xml:space="preserve">
+    <value>When a non-static class field is annotated with ThreadStatic, the code seems to show that the field can have different values for different calling threads, but that's not the case, since the ThreadStatic attribute is simply ignored on non-static fields. </value>
+  </data>
+  <data name="S3005_IsActivatedByDefault" xml:space="preserve">
+    <value>True</value>
+  </data>
+  <data name="S3005_Remediation" xml:space="preserve">
+    <value>Constant/Issue</value>
+  </data>
+  <data name="S3005_RemediationCost" xml:space="preserve">
+    <value>5min</value>
+  </data>
+  <data name="S3005_Severity" xml:space="preserve">
+    <value>Major</value>
+  </data>
+  <data name="S3005_Tags" xml:space="preserve">
+    <value>bug,unused</value>
+  </data>
+  <data name="S3005_Title" xml:space="preserve">
+    <value>"ThreadStatic" should not be used on non-static fields</value>
+  </data>
+  <data name="S3010_Category" xml:space="preserve">
+    <value>Sonar Bug</value>
+  </data>
+  <data name="S3010_Description" xml:space="preserve">
+    <value>Assigning a value to a static field in a constructor could cause unreliable behavior at runtime since it will change the value for all instances of the class.</value>
+  </data>
+  <data name="S3010_IsActivatedByDefault" xml:space="preserve">
+    <value>True</value>
+  </data>
+  <data name="S3010_Remediation" xml:space="preserve">
+    <value>Constant/Issue</value>
+  </data>
+  <data name="S3010_RemediationCost" xml:space="preserve">
+    <value>20min</value>
+  </data>
+  <data name="S3010_Severity" xml:space="preserve">
+    <value>Major</value>
+  </data>
+  <data name="S3010_Tags" xml:space="preserve">
+    <value>bug</value>
+  </data>
+  <data name="S3010_Title" xml:space="preserve">
+    <value>Static fields should not be updated in constructors</value>
+  </data>
+  <data name="S3052_Category" xml:space="preserve">
+    <value>Sonar Code Smell</value>
+  </data>
+  <data name="S3052_Description" xml:space="preserve">
+    <value>The compiler automatically initializes class fields, auto-properties and events to their default values before setting them with any initialization values, so there is no need to explicitly set a member to its default value. Further, under the logic that cleaner code is better code, it's considered poor style to do so.</value>
+  </data>
+  <data name="S3052_IsActivatedByDefault" xml:space="preserve">
+    <value>False</value>
+  </data>
+  <data name="S3052_Remediation" xml:space="preserve">
+    <value>Constant/Issue</value>
+  </data>
+  <data name="S3052_RemediationCost" xml:space="preserve">
+    <value>2min</value>
+  </data>
+  <data name="S3052_Severity" xml:space="preserve">
+    <value>Minor</value>
+  </data>
+  <data name="S3052_Tags" xml:space="preserve">
+    <value>convention,finding</value>
+  </data>
+  <data name="S3052_Title" xml:space="preserve">
+    <value>Members should not be initialized to default values</value>
+  </data>
+  <data name="S3168_Category" xml:space="preserve">
+    <value>Sonar Bug</value>
+  </data>
+  <data name="S3168_Description" xml:space="preserve">
+    <value>An async method with a void return type is a "fire and forget" method best reserved for event handlers because there's no way to wait for the method's execution to complete and respond accordingly. There's also no way to catch exceptions thrown from the method.</value>
+  </data>
+  <data name="S3168_IsActivatedByDefault" xml:space="preserve">
+    <value>True</value>
+  </data>
+  <data name="S3168_Remediation" xml:space="preserve">
+    <value>Constant/Issue</value>
+  </data>
+  <data name="S3168_RemediationCost" xml:space="preserve">
+    <value>15min</value>
+  </data>
+  <data name="S3168_Severity" xml:space="preserve">
+    <value>Major</value>
+  </data>
+  <data name="S3168_Tags" xml:space="preserve">
+    <value>multi-threading,bug</value>
+  </data>
+  <data name="S3168_Title" xml:space="preserve">
+    <value>"async" methods should not return "void"</value>
+  </data>
+  <data name="S3169_Category" xml:space="preserve">
+    <value>Sonar Code Smell</value>
+  </data>
+  <data name="S3169_Description" xml:space="preserve">
+    <value>There's no point in chaining multiple OrderBy calls in a LINQ; only the last one will be reflected in the result because each subsequent call completely reorders the list. Thus, calling OrderBy multiple times is a performance issue as well, because all of the sorting will be executed, but only the result of the last sort will be kept.</value>
+  </data>
+  <data name="S3169_IsActivatedByDefault" xml:space="preserve">
+    <value>True</value>
+  </data>
+  <data name="S3169_Remediation" xml:space="preserve">
+    <value>Constant/Issue</value>
+  </data>
+  <data name="S3169_RemediationCost" xml:space="preserve">
+    <value>5min</value>
+  </data>
+  <data name="S3169_Severity" xml:space="preserve">
+    <value>Major</value>
+  </data>
+  <data name="S3169_Tags" xml:space="preserve">
+    <value>performance</value>
+  </data>
+  <data name="S3169_Title" xml:space="preserve">
+    <value>Multiple "OrderBy" calls should not be used</value>
+  </data>
+  <data name="S3172_Category" xml:space="preserve">
+    <value>Sonar Bug</value>
+  </data>
+  <data name="S3172_Description" xml:space="preserve">
+    <value>In C#, delegates can be added together to chain their execution, and subtracted to remove their execution from the chain.</value>
+  </data>
+  <data name="S3172_IsActivatedByDefault" xml:space="preserve">
+    <value>True</value>
+  </data>
+  <data name="S3172_Remediation" xml:space="preserve">
+    <value>Constant/Issue</value>
+  </data>
+  <data name="S3172_RemediationCost" xml:space="preserve">
+    <value>30min</value>
+  </data>
+  <data name="S3172_Severity" xml:space="preserve">
+    <value>Major</value>
+  </data>
+  <data name="S3172_Tags" xml:space="preserve">
+    <value>bug</value>
+  </data>
+  <data name="S3172_Title" xml:space="preserve">
+    <value>Delegates should not be subtracted</value>
+  </data>
+  <data name="S3215_Category" xml:space="preserve">
+    <value>Sonar Code Smell</value>
+  </data>
+  <data name="S3215_Description" xml:space="preserve">
+    <value>Needing to cast from an interface to a concrete type indicates that something is wrong with the abstractions in use, likely that something is missing from the interface. Instead of casting to a discrete type, the missing functionality should be added to the interface. Otherwise there is a risk of runtime exceptions.</value>
+  </data>
+  <data name="S3215_IsActivatedByDefault" xml:space="preserve">
+    <value>False</value>
+  </data>
+  <data name="S3215_Remediation" xml:space="preserve">
+    <value>Constant/Issue</value>
+  </data>
+  <data name="S3215_RemediationCost" xml:space="preserve">
+    <value>1h</value>
+  </data>
+  <data name="S3215_Severity" xml:space="preserve">
+    <value>Critical</value>
+  </data>
+  <data name="S3215_Tags" xml:space="preserve">
+    <value>design</value>
+  </data>
+  <data name="S3215_Title" xml:space="preserve">
+    <value>"interface" instances should not be cast to concrete types</value>
+  </data>
+  <data name="S3216_Category" xml:space="preserve">
+    <value>Sonar Code Smell</value>
+  </data>
+  <data name="S3216_Description" xml:space="preserve">
+    <value>After an awaited Task has executed, you can continue execution in the original, calling thread or any arbitrary thread. Unless the rest of the code needs the context from which the Task was spawned, Task.ConfigureAwait(false) should be used to keep execution in the Task thread to avoid the need for context switching and the possibility of deadlocks.</value>
+  </data>
+  <data name="S3216_IsActivatedByDefault" xml:space="preserve">
+    <value>False</value>
+  </data>
+  <data name="S3216_Remediation" xml:space="preserve">
+    <value>Constant/Issue</value>
+  </data>
+  <data name="S3216_RemediationCost" xml:space="preserve">
+    <value>15min</value>
+  </data>
+  <data name="S3216_Severity" xml:space="preserve">
+    <value>Critical</value>
+  </data>
+  <data name="S3216_Tags" xml:space="preserve">
+    <value>multi-threading,suspicious</value>
+  </data>
+  <data name="S3216_Title" xml:space="preserve">
+    <value>"ConfigureAwait(false)" should be used</value>
+  </data>
+  <data name="S3217_Category" xml:space="preserve">
+    <value>Sonar Code Smell</value>
+  </data>
+  <data name="S3217_Description" xml:space="preserve">
+    <value>The foreach statement was introduced in the C# language prior to generics to make it easier to work with the non-generic collections available at that time such as ArrayList. The foreach statements allows you to downcast elements of a collection of Objects to any other type. The problem is that to achieve the cast, the foreach statements silently performs explicit type conversion, which at runtime can result in an InvalidCastException.</value>
+  </data>
+  <data name="S3217_IsActivatedByDefault" xml:space="preserve">
+    <value>True</value>
+  </data>
+  <data name="S3217_Remediation" xml:space="preserve">
+    <value>Constant/Issue</value>
+  </data>
+  <data name="S3217_RemediationCost" xml:space="preserve">
+    <value>15min</value>
+  </data>
+  <data name="S3217_Severity" xml:space="preserve">
+    <value>Critical</value>
+  </data>
+  <data name="S3217_Tags" xml:space="preserve">
+    <value>suspicious</value>
+  </data>
+  <data name="S3217_Title" xml:space="preserve">
+    <value>"Explicit" conversions of "foreach" loops should not be used</value>
+  </data>
+  <data name="S3218_Category" xml:space="preserve">
+    <value>Sonar Code Smell</value>
+  </data>
+  <data name="S3218_Description" xml:space="preserve">
+    <value>It's possible to name the members of an inner class the same as the static members of its enclosing class - possible, but a bad idea. That's because maintainers may be confused about which members are being used where. Instead the inner class' members should be renamed and all the references updated.</value>
+  </data>
+  <data name="S3218_IsActivatedByDefault" xml:space="preserve">
+    <value>True</value>
+  </data>
+  <data name="S3218_Remediation" xml:space="preserve">
+    <value>Constant/Issue</value>
+  </data>
+  <data name="S3218_RemediationCost" xml:space="preserve">
+    <value>10min</value>
+  </data>
+  <data name="S3218_Severity" xml:space="preserve">
+    <value>Critical</value>
+  </data>
+  <data name="S3218_Tags" xml:space="preserve">
+    <value>design,cert,pitfall</value>
+  </data>
+  <data name="S3218_Title" xml:space="preserve">
+    <value>Inner class members should not shadow outer class "static" or type members</value>
+  </data>
+  <data name="S3220_Category" xml:space="preserve">
+    <value>Sonar Bug</value>
+  </data>
+  <data name="S3220_Description" xml:space="preserve">
+    <value>The rules for method resolution are complex and perhaps not properly understood by all coders. The params keyword can make method declarations overlap in non-obvious ways, so that slight changes in the argument types of an invocation can resolve to different methods.</value>
+  </data>
+  <data name="S3220_IsActivatedByDefault" xml:space="preserve">
+    <value>True</value>
+  </data>
+  <data name="S3220_Remediation" xml:space="preserve">
+    <value>Constant/Issue</value>
+  </data>
+  <data name="S3220_RemediationCost" xml:space="preserve">
+    <value>20min</value>
+  </data>
+  <data name="S3220_Severity" xml:space="preserve">
+    <value>Minor</value>
+  </data>
+  <data name="S3220_Tags" xml:space="preserve">
+    <value>bug,pitfall</value>
+  </data>
+  <data name="S3220_Title" xml:space="preserve">
+    <value>Method calls should not resolve ambiguously to overloads with "params"</value>
+  </data>
+  <data name="S3234_Category" xml:space="preserve">
+    <value>Sonar Code Smell</value>
+  </data>
+  <data name="S3234_Description" xml:space="preserve">
+    <value>GC.SuppressFinalize asks the Common Language Runtime not to call the finalizer of an object. This is useful when implementing the dispose pattern where object finalization is already handled in IDisposable.Dispose. However, it has no effect if there is no finalizer defined in the object's type, so using it in such cases is just confusing.</value>
+  </data>
+  <data name="S3234_IsActivatedByDefault" xml:space="preserve">
+    <value>True</value>
+  </data>
+  <data name="S3234_Remediation" xml:space="preserve">
+    <value>Constant/Issue</value>
+  </data>
+  <data name="S3234_RemediationCost" xml:space="preserve">
+    <value>2min</value>
+  </data>
+  <data name="S3234_Severity" xml:space="preserve">
+    <value>Minor</value>
+  </data>
+  <data name="S3234_Tags" xml:space="preserve">
+    <value>unused,confusing</value>
+  </data>
+  <data name="S3234_Title" xml:space="preserve">
+    <value>"GC.SuppressFinalize" should not be invoked for types without destructors</value>
+  </data>
+  <data name="S3235_Category" xml:space="preserve">
+    <value>Sonar Code Smell</value>
+  </data>
+  <data name="S3235_Description" xml:space="preserve">
+    <value>Redundant parentheses are simply wasted keystrokes, and should be removed.</value>
+  </data>
+  <data name="S3235_IsActivatedByDefault" xml:space="preserve">
+    <value>False</value>
+  </data>
+  <data name="S3235_Remediation" xml:space="preserve">
+    <value>Constant/Issue</value>
+  </data>
+  <data name="S3235_RemediationCost" xml:space="preserve">
+    <value>2min</value>
+  </data>
+  <data name="S3235_Severity" xml:space="preserve">
+    <value>Minor</value>
+  </data>
+  <data name="S3235_Tags" xml:space="preserve">
+    <value>cert,unused,finding</value>
+  </data>
+  <data name="S3235_Title" xml:space="preserve">
+    <value>Redundant parentheses should not be used</value>
+  </data>
+  <data name="S3236_Category" xml:space="preserve">
+    <value>Sonar Code Smell</value>
+  </data>
+  <data name="S3236_Description" xml:space="preserve">
+    <value>Caller information attributes: CallerFilePathAttribute and CallerLineNumberAttribute provide a way to get information about the caller of a method through optional parameters. But the arguments for these optional parameters are only generated if they are not explicitly defined in the call. Thus, specifying the argument values defeats the purpose of the attributes.</value>
+  </data>
+  <data name="S3236_IsActivatedByDefault" xml:space="preserve">
+    <value>True</value>
+  </data>
+  <data name="S3236_Remediation" xml:space="preserve">
+    <value>Constant/Issue</value>
+  </data>
+  <data name="S3236_RemediationCost" xml:space="preserve">
+    <value>2min</value>
+  </data>
+  <data name="S3236_Severity" xml:space="preserve">
+    <value>Minor</value>
+  </data>
+  <data name="S3236_Tags" xml:space="preserve">
+    <value>suspicious</value>
+  </data>
+  <data name="S3236_Title" xml:space="preserve">
+    <value>Caller information arguments should not be provided explicitly</value>
+  </data>
+  <data name="S3237_Category" xml:space="preserve">
+    <value>Sonar Code Smell</value>
+  </data>
+  <data name="S3237_Description" xml:space="preserve">
+    <value>In property and indexer set methods, and in event add and remove methods, the implicit value parameter holds the value the accessor was called with. Not using the value means that the accessor ignores the caller's intent which could cause unexpected results at runtime.</value>
+  </data>
+  <data name="S3237_IsActivatedByDefault" xml:space="preserve">
+    <value>True</value>
+  </data>
+  <data name="S3237_Remediation" xml:space="preserve">
+    <value>Constant/Issue</value>
+  </data>
+  <data name="S3237_RemediationCost" xml:space="preserve">
+    <value>5min</value>
+  </data>
+  <data name="S3237_Severity" xml:space="preserve">
+    <value>Blocker</value>
+  </data>
+  <data name="S3237_Tags" xml:space="preserve">
+    <value>pitfall</value>
+  </data>
+  <data name="S3237_Title" xml:space="preserve">
+    <value>"value" parameters should be used</value>
+  </data>
+  <data name="S3240_Category" xml:space="preserve">
+    <value>Sonar Code Smell</value>
+  </data>
+  <data name="S3240_Description" xml:space="preserve">
+    <value>In the interests of keeping code clean, the simplest possible conditional syntax should be used. That means </value>
+  </data>
+  <data name="S3240_IsActivatedByDefault" xml:space="preserve">
+    <value>False</value>
+  </data>
+  <data name="S3240_Remediation" xml:space="preserve">
+    <value>Constant/Issue</value>
+  </data>
+  <data name="S3240_RemediationCost" xml:space="preserve">
+    <value>2min</value>
+  </data>
+  <data name="S3240_Severity" xml:space="preserve">
+    <value>Minor</value>
+  </data>
+  <data name="S3240_Tags" xml:space="preserve">
+    <value>clumsy</value>
+  </data>
+  <data name="S3240_Title" xml:space="preserve">
+    <value>The simplest possible condition syntax should be used</value>
+  </data>
+  <data name="S3241_Category" xml:space="preserve">
+    <value>Sonar Code Smell</value>
+  </data>
+  <data name="S3241_Description" xml:space="preserve">
+    <value>Private methods are clearly intended for use only within their own scope. When such methods return values that are never used by any of their callers, then clearly there is no need to actually make the return, and it should be removed in the interests of efficiency and clarity. </value>
+  </data>
+  <data name="S3241_IsActivatedByDefault" xml:space="preserve">
+    <value>True</value>
+  </data>
+  <data name="S3241_Remediation" xml:space="preserve">
+    <value>Constant/Issue</value>
+  </data>
+  <data name="S3241_RemediationCost" xml:space="preserve">
+    <value>2min</value>
+  </data>
+  <data name="S3241_Severity" xml:space="preserve">
+    <value>Minor</value>
+  </data>
+  <data name="S3241_Tags" xml:space="preserve">
+    <value>design,cert,unused</value>
+  </data>
+  <data name="S3241_Title" xml:space="preserve">
+    <value>Methods should not return values that are never used</value>
+  </data>
+  <data name="S3244_Category" xml:space="preserve">
+    <value>Sonar Bug</value>
+  </data>
+  <data name="S3244_Description" xml:space="preserve">
+    <value>It is possible to subscribe to events with anonymous delegates, but having done so, it is impossible to unsubscribe from them. That's because the process of subscribing adds the delegate to a list. The process of unsubscribing essentially says: remove this item from the subscription list. But because an anonymous delegate was used in both cases, the unsubscribe attempt tries to remove a different item from the list than was added. The result: NOOP.</value>
+  </data>
+  <data name="S3244_IsActivatedByDefault" xml:space="preserve">
+    <value>True</value>
+  </data>
+  <data name="S3244_Remediation" xml:space="preserve">
+    <value>Constant/Issue</value>
+  </data>
+  <data name="S3244_RemediationCost" xml:space="preserve">
+    <value>15min</value>
+  </data>
+  <data name="S3244_Severity" xml:space="preserve">
+    <value>Major</value>
+  </data>
+  <data name="S3244_Tags" xml:space="preserve">
+    <value>bug</value>
+  </data>
+  <data name="S3244_Title" xml:space="preserve">
+    <value>Anonymous delegates should not be used to unsubscribe from Events</value>
+  </data>
+  <data name="S3246_Category" xml:space="preserve">
+    <value>Sonar Code Smell</value>
+  </data>
+  <data name="S3246_Description" xml:space="preserve">
+    <value>In the interests of making code as usable as possible, interfaces and delegates with generic parameters should use the out and in modifiers when possible to make the interfaces and delegates covariant and contravariant, respectively.</value>
+  </data>
+  <data name="S3246_IsActivatedByDefault" xml:space="preserve">
+    <value>True</value>
+  </data>
+  <data name="S3246_Remediation" xml:space="preserve">
+    <value>Constant/Issue</value>
+  </data>
+  <data name="S3246_RemediationCost" xml:space="preserve">
+    <value>5min</value>
+  </data>
+  <data name="S3246_Severity" xml:space="preserve">
+    <value>Major</value>
+  </data>
+  <data name="S3246_Tags" xml:space="preserve">
+    <value>api-design</value>
+  </data>
+  <data name="S3246_Title" xml:space="preserve">
+    <value>Generic type parameters should be co/contravariant when possible</value>
+  </data>
+  <data name="S3247_Category" xml:space="preserve">
+    <value>Sonar Code Smell</value>
+  </data>
+  <data name="S3247_Description" xml:space="preserve">
+    <value>Because the is operator performs a cast if the object is not null, using is to check type and then casting the same argument to that type, necessarily performs two casts. The same result can be achieved more efficiently with a single cast using as, followed by a null-check.</value>
+  </data>
+  <data name="S3247_IsActivatedByDefault" xml:space="preserve">
+    <value>True</value>
+  </data>
+  <data name="S3247_Remediation" xml:space="preserve">
+    <value>Constant/Issue</value>
+  </data>
+  <data name="S3247_RemediationCost" xml:space="preserve">
+    <value>10min</value>
+  </data>
+  <data name="S3247_Severity" xml:space="preserve">
+    <value>Minor</value>
+  </data>
+  <data name="S3247_Tags" xml:space="preserve">
+    <value>performance</value>
+  </data>
+  <data name="S3247_Title" xml:space="preserve">
+    <value>Duplicate casts should not be made</value>
+  </data>
+  <data name="S3249_Category" xml:space="preserve">
+    <value>Sonar Bug</value>
+  </data>
+  <data name="S3249_Description" xml:space="preserve">
+    <value>Making a base call in an overriding method is generally a good idea, but not in GetHashCode and Equals for classes that directly extend object because those methods are based on the object reference. Meaning that no two objects that use those base methods will ever be equal or have the same hash.</value>
+  </data>
+  <data name="S3249_IsActivatedByDefault" xml:space="preserve">
+    <value>True</value>
+  </data>
+  <data name="S3249_Remediation" xml:space="preserve">
+    <value>Constant/Issue</value>
+  </data>
+  <data name="S3249_RemediationCost" xml:space="preserve">
+    <value>15min</value>
+  </data>
+  <data name="S3249_Severity" xml:space="preserve">
+    <value>Major</value>
+  </data>
+  <data name="S3249_Tags" xml:space="preserve">
+    <value>bug</value>
+  </data>
+  <data name="S3249_Title" xml:space="preserve">
+    <value>Classes directly extending "object" should not call "base" in "GetHashCode" or "Equals"</value>
+  </data>
+  <data name="S3251_Category" xml:space="preserve">
+    <value>Sonar Code Smell</value>
+  </data>
+  <data name="S3251_Description" xml:space="preserve">
+    <value>partial methods allow an increased degree of flexibility in programming a system. Hooks can be added to generated code by invoking methods that define their signature, but might not have an implementation yet. But if the implementation is still missing when the code makes it to production, the compiler silently removes the call. In the best case scenario, such calls simply represent cruft, but in they worst case they are critical, missing functionality, the loss of which will lead to unexpected results at runtime.</value>
+  </data>
+  <data name="S3251_IsActivatedByDefault" xml:space="preserve">
+    <value>True</value>
+  </data>
+  <data name="S3251_Remediation" xml:space="preserve">
+    <value>Constant/Issue</value>
+  </data>
+  <data name="S3251_RemediationCost" xml:space="preserve">
+    <value>20min</value>
+  </data>
+  <data name="S3251_Severity" xml:space="preserve">
+    <value>Minor</value>
+  </data>
+  <data name="S3251_Tags" xml:space="preserve">
+    <value>suspicious</value>
+  </data>
+  <data name="S3251_Title" xml:space="preserve">
+    <value>Implementations should be provided for "partial" methods</value>
+  </data>
+  <data name="S3253_Category" xml:space="preserve">
+    <value>Sonar Code Smell</value>
+  </data>
+  <data name="S3253_Description" xml:space="preserve">
+    <value>Since the compiler will automatically invoke the base type's no-argument constructor, there's no need to specify its invocation explicitly. Also, when only a single public parameterless constructor is defined in a class, then that constructor can be removed because the compiler would generate it automatically. Similarly, empty static constructors and empty destructors are also wasted keystrokes.</value>
+  </data>
+  <data name="S3253_IsActivatedByDefault" xml:space="preserve">
+    <value>False</value>
+  </data>
+  <data name="S3253_Remediation" xml:space="preserve">
+    <value>Constant/Issue</value>
+  </data>
+  <data name="S3253_RemediationCost" xml:space="preserve">
+    <value>2min</value>
+  </data>
+  <data name="S3253_Severity" xml:space="preserve">
+    <value>Minor</value>
+  </data>
+  <data name="S3253_Tags" xml:space="preserve">
+    <value>finding,clumsy</value>
+  </data>
+  <data name="S3253_Title" xml:space="preserve">
+    <value>Constructor and destructor declarations should not be redundant</value>
+  </data>
+  <data name="S3254_Category" xml:space="preserve">
+    <value>Sonar Code Smell</value>
+  </data>
+  <data name="S3254_Description" xml:space="preserve">
+    <value>Specifying the default parameter values in a method call is redundant. Such values should be omitted in the interests of readability.</value>
+  </data>
+  <data name="S3254_IsActivatedByDefault" xml:space="preserve">
+    <value>False</value>
+  </data>
+  <data name="S3254_Remediation" xml:space="preserve">
+    <value>Constant/Issue</value>
+  </data>
+  <data name="S3254_RemediationCost" xml:space="preserve">
+    <value>2min</value>
+  </data>
+  <data name="S3254_Severity" xml:space="preserve">
+    <value>Minor</value>
+  </data>
+  <data name="S3254_Tags" xml:space="preserve">
+    <value>finding,clumsy</value>
+  </data>
+  <data name="S3254_Title" xml:space="preserve">
+    <value>Default parameter values should not be passed as arguments</value>
+  </data>
+  <data name="S3256_Category" xml:space="preserve">
+    <value>Sonar Code Smell</value>
+  </data>
+  <data name="S3256_Description" xml:space="preserve">
+    <value>Using string.Equals to determine if a string is empty is significantly slower than using string.IsNullOrEmpty() or checking for string.Length == 0. string.IsNullOrEmpty() is both clear and concise, and therefore preferred to laborious, error-prone, manual null- and emptiness-checking.</value>
+  </data>
+  <data name="S3256_IsActivatedByDefault" xml:space="preserve">
+    <value>True</value>
+  </data>
+  <data name="S3256_Remediation" xml:space="preserve">
+    <value>Constant/Issue</value>
+  </data>
+  <data name="S3256_RemediationCost" xml:space="preserve">
+    <value>5min</value>
+  </data>
+  <data name="S3256_Severity" xml:space="preserve">
+    <value>Minor</value>
+  </data>
+  <data name="S3256_Tags" xml:space="preserve">
+    <value>clumsy</value>
+  </data>
+  <data name="S3256_Title" xml:space="preserve">
+    <value>"string.IsNullOrEmpty" should be used</value>
+  </data>
+  <data name="S3257_Category" xml:space="preserve">
+    <value>Sonar Code Smell</value>
+  </data>
+  <data name="S3257_Description" xml:space="preserve">
+    <value>Unnecessarily verbose declarations and initializations make it harder to read the code, and should be simplified.</value>
+  </data>
+  <data name="S3257_IsActivatedByDefault" xml:space="preserve">
+    <value>False</value>
+  </data>
+  <data name="S3257_Remediation" xml:space="preserve">
+    <value>Constant/Issue</value>
+  </data>
+  <data name="S3257_RemediationCost" xml:space="preserve">
+    <value>1min</value>
+  </data>
+  <data name="S3257_Severity" xml:space="preserve">
+    <value>Minor</value>
+  </data>
+  <data name="S3257_Tags" xml:space="preserve">
+    <value>finding,clumsy</value>
+  </data>
+  <data name="S3257_Title" xml:space="preserve">
+    <value>Declarations and initializations should be as concise as possible</value>
+  </data>
+  <data name="S3261_Category" xml:space="preserve">
+    <value>Sonar Code Smell</value>
+  </data>
+  <data name="S3261_Description" xml:space="preserve">
+    <value>Namespaces with no lines of code clutter a project and should be removed. </value>
+  </data>
+  <data name="S3261_IsActivatedByDefault" xml:space="preserve">
+    <value>True</value>
+  </data>
+  <data name="S3261_Remediation" xml:space="preserve">
+    <value>Constant/Issue</value>
+  </data>
+  <data name="S3261_RemediationCost" xml:space="preserve">
+    <value>2min</value>
+  </data>
+  <data name="S3261_Severity" xml:space="preserve">
+    <value>Minor</value>
+  </data>
+  <data name="S3261_Tags" xml:space="preserve">
+    <value>cert,unused</value>
+  </data>
+  <data name="S3261_Title" xml:space="preserve">
+    <value>Namespaces should not be empty</value>
+  </data>
+  <data name="S3262_Category" xml:space="preserve">
+    <value>Sonar Code Smell</value>
+  </data>
+  <data name="S3262_Description" xml:space="preserve">
+    <value>Overriding methods automatically inherit the params behavior. To ease readability, this modifier should be explicitly used in the overriding method as well.</value>
+  </data>
+  <data name="S3262_IsActivatedByDefault" xml:space="preserve">
+    <value>True</value>
+  </data>
+  <data name="S3262_Remediation" xml:space="preserve">
+    <value>Constant/Issue</value>
+  </data>
+  <data name="S3262_RemediationCost" xml:space="preserve">
+    <value>2min</value>
+  </data>
+  <data name="S3262_Severity" xml:space="preserve">
+    <value>Major</value>
+  </data>
+  <data name="S3262_Tags" xml:space="preserve">
+    <value>confusing</value>
+  </data>
+  <data name="S3262_Title" xml:space="preserve">
+    <value>"params" should be used on overrides</value>
+  </data>
+  <data name="S3263_Category" xml:space="preserve">
+    <value>Sonar Bug</value>
+  </data>
+  <data name="S3263_Description" xml:space="preserve">
+    <value>Static field initializers are executed in the order in which they appear in the class from top to bottom. Thus, placing a static field in a class above the field or fields required for its initialization will yield unexpected results.</value>
+  </data>
+  <data name="S3263_IsActivatedByDefault" xml:space="preserve">
+    <value>True</value>
+  </data>
+  <data name="S3263_Remediation" xml:space="preserve">
+    <value>Constant/Issue</value>
+  </data>
+  <data name="S3263_RemediationCost" xml:space="preserve">
+    <value>5min</value>
+  </data>
+  <data name="S3263_Severity" xml:space="preserve">
+    <value>Major</value>
+  </data>
+  <data name="S3263_Tags" xml:space="preserve">
+    <value>bug</value>
+  </data>
+  <data name="S3263_Title" xml:space="preserve">
+    <value>Static fields should appear in the order they must be initialized </value>
+  </data>
+  <data name="S3264_Category" xml:space="preserve">
+    <value>Sonar Code Smell</value>
+  </data>
+  <data name="S3264_Description" xml:space="preserve">
+    <value>Events that are not invoked anywhere are dead code, and there's no good reason to keep them in the source.</value>
+  </data>
+  <data name="S3264_IsActivatedByDefault" xml:space="preserve">
+    <value>True</value>
+  </data>
+  <data name="S3264_Remediation" xml:space="preserve">
+    <value>Constant/Issue</value>
+  </data>
+  <data name="S3264_RemediationCost" xml:space="preserve">
+    <value>10min</value>
+  </data>
+  <data name="S3264_Severity" xml:space="preserve">
+    <value>Major</value>
+  </data>
+  <data name="S3264_Tags" xml:space="preserve">
+    <value>unused</value>
+  </data>
+  <data name="S3264_Title" xml:space="preserve">
+    <value>Events should be invoked</value>
+  </data>
+  <data name="S3265_Category" xml:space="preserve">
+    <value>Sonar Code Smell</value>
+  </data>
+  <data name="S3265_Description" xml:space="preserve">
+    <value>enums are usually used to identify distinct elements in a set of values. However enums can be treated as bit fields and bitwise operations can be used on them to combine the values. This is a good way of specifying multiple elements of set with a single value. When enums are used this way, it is a best practice to mark the enum with the FlagsAttribute.</value>
+  </data>
+  <data name="S3265_IsActivatedByDefault" xml:space="preserve">
+    <value>True</value>
+  </data>
+  <data name="S3265_Remediation" xml:space="preserve">
+    <value>Constant/Issue</value>
+  </data>
+  <data name="S3265_RemediationCost" xml:space="preserve">
+    <value>2min</value>
+  </data>
+  <data name="S3265_Severity" xml:space="preserve">
+    <value>Critical</value>
+  </data>
+  <data name="S3265_Tags" xml:space="preserve">
+    <value>convention</value>
+  </data>
+  <data name="S3265_Title" xml:space="preserve">
+    <value>Non-flags enums should not be used in bitwise operations</value>
+  </data>
+  <data name="S3376_Category" xml:space="preserve">
+    <value>Sonar Code Smell</value>
+  </data>
+  <data name="S3376_Description" xml:space="preserve">
+    <value>Adherence to the standard naming conventions makes your code not only more readable, but more usable. For instance, class FirstAttribute : Attribute can be used simply with First, but you must use the full name for class AttributeOne : Attribute.</value>
+  </data>
+  <data name="S3376_IsActivatedByDefault" xml:space="preserve">
+    <value>True</value>
+  </data>
+  <data name="S3376_Remediation" xml:space="preserve">
+    <value>Constant/Issue</value>
+  </data>
+  <data name="S3376_RemediationCost" xml:space="preserve">
+    <value>5min</value>
+  </data>
+  <data name="S3376_Severity" xml:space="preserve">
+    <value>Minor</value>
+  </data>
+  <data name="S3376_Tags" xml:space="preserve">
+    <value>convention</value>
+  </data>
+  <data name="S3376_Title" xml:space="preserve">
+    <value>Attribute, EventArgs, and Exception type names should end with the type being extended</value>
+  </data>
+  <data name="S3397_Category" xml:space="preserve">
+    <value>Sonar Bug</value>
+  </data>
+  <data name="S3397_Description" xml:space="preserve">
+    <value>object.Equals() overrides can be optimized by checking first for reference equality between this and the parameter. This check can be implemented by calling object.ReferenceEquals() or base.Equals(), where base is object. However, using base.Equals() is a maintenance hazard because while it works if you extend Object directly, if you introduce a new base class that overrides Equals, it suddenly stops working.</value>
+  </data>
+  <data name="S3397_IsActivatedByDefault" xml:space="preserve">
+    <value>True</value>
+  </data>
+  <data name="S3397_Remediation" xml:space="preserve">
+    <value>Constant/Issue</value>
+  </data>
+  <data name="S3397_RemediationCost" xml:space="preserve">
+    <value>5min</value>
+  </data>
+  <data name="S3397_Severity" xml:space="preserve">
+    <value>Minor</value>
+  </data>
+  <data name="S3397_Tags" xml:space="preserve">
+    <value>bug</value>
+  </data>
+  <data name="S3397_Title" xml:space="preserve">
+    <value>"base.Equals" should not be used to check for reference equality in "Equals" if "base" is not "object"</value>
+  </data>
+  <data name="S3427_Category" xml:space="preserve">
+    <value>Sonar Code Smell</value>
+  </data>
+  <data name="S3427_Description" xml:space="preserve">
+    <value>The rules for method resolution are complex and perhaps not properly understood by all coders. Having overloads with optional parameter values makes the matter even harder to understand. </value>
+  </data>
+  <data name="S3427_IsActivatedByDefault" xml:space="preserve">
+    <value>True</value>
+  </data>
+  <data name="S3427_Remediation" xml:space="preserve">
+    <value>Constant/Issue</value>
+  </data>
+  <data name="S3427_RemediationCost" xml:space="preserve">
+    <value>10min</value>
+  </data>
+  <data name="S3427_Severity" xml:space="preserve">
+    <value>Blocker</value>
+  </data>
+  <data name="S3427_Tags" xml:space="preserve">
+    <value>unused,pitfall</value>
+  </data>
+  <data name="S3427_Title" xml:space="preserve">
+    <value>Method overloads with default parameter values should not overlap </value>
+  </data>
+  <data name="S3440_Category" xml:space="preserve">
+    <value>Sonar Code Smell</value>
+  </data>
+  <data name="S3440_Description" xml:space="preserve">
+    <value>There's no point in checking a variable against the value you're about to assign it. Save the cycles and lines of code, and simply perform the assignment.</value>
+  </data>
+  <data name="S3440_IsActivatedByDefault" xml:space="preserve">
+    <value>True</value>
+  </data>
+  <data name="S3440_Remediation" xml:space="preserve">
+    <value>Constant/Issue</value>
+  </data>
+  <data name="S3440_RemediationCost" xml:space="preserve">
+    <value>2min</value>
+  </data>
+  <data name="S3440_Severity" xml:space="preserve">
+    <value>Minor</value>
+  </data>
+  <data name="S3440_Tags" xml:space="preserve">
+    <value>confusing</value>
+  </data>
+  <data name="S3440_Title" xml:space="preserve">
+    <value>Variables should not be checked against the values they're about to be assigned</value>
+  </data>
+  <data name="S3441_Category" xml:space="preserve">
+    <value>Sonar Code Smell</value>
+  </data>
+  <data name="S3441_Description" xml:space="preserve">
+    <value>When an anonymous type's properties are copied from properties or variables with the same names, it yields cleaner code to omit the new type's property name and the assignment operator.</value>
+  </data>
+  <data name="S3441_IsActivatedByDefault" xml:space="preserve">
+    <value>False</value>
+  </data>
+  <data name="S3441_Remediation" xml:space="preserve">
+    <value>Constant/Issue</value>
+  </data>
+  <data name="S3441_RemediationCost" xml:space="preserve">
+    <value>2min</value>
+  </data>
+  <data name="S3441_Severity" xml:space="preserve">
+    <value>Minor</value>
+  </data>
+  <data name="S3441_Tags" xml:space="preserve">
+    <value>finding,clumsy</value>
+  </data>
+  <data name="S3441_Title" xml:space="preserve">
+    <value>Redundant property names should be omitted in anonymous classes</value>
+  </data>
+  <data name="S3442_Category" xml:space="preserve">
+    <value>Sonar Code Smell</value>
+  </data>
+  <data name="S3442_Description" xml:space="preserve">
+    <value>Since abstract classes can't be instantiated, there's no point in their having public or internal constructors. If there is basic initialization logic that should run when an extending class instance is created, you can by all means put it in a constructor, but make that constructor private or protected.</value>
+  </data>
+  <data name="S3442_IsActivatedByDefault" xml:space="preserve">
+    <value>True</value>
+  </data>
+  <data name="S3442_Remediation" xml:space="preserve">
+    <value>Constant/Issue</value>
+  </data>
+  <data name="S3442_RemediationCost" xml:space="preserve">
+    <value>2min</value>
+  </data>
+  <data name="S3442_Severity" xml:space="preserve">
+    <value>Major</value>
+  </data>
+  <data name="S3442_Tags" xml:space="preserve">
+    <value>confusing</value>
+  </data>
+  <data name="S3442_Title" xml:space="preserve">
+    <value>"abstract" classes should not have "public" constructors</value>
+  </data>
+  <data name="S3443_Category" xml:space="preserve">
+    <value>Sonar Code Smell</value>
+  </data>
+  <data name="S3443_Description" xml:space="preserve">
+    <value>If you call GetType() on a Type variable, the return value will always be typeof(System.Type). So there's no real point in making that call. The same applies to passing a type argument to IsInstanceOfType. In both cases the results are entirely predictable.</value>
+  </data>
+  <data name="S3443_IsActivatedByDefault" xml:space="preserve">
+    <value>True</value>
+  </data>
+  <data name="S3443_Remediation" xml:space="preserve">
+    <value>Constant/Issue</value>
+  </data>
+  <data name="S3443_RemediationCost" xml:space="preserve">
+    <value>5min</value>
+  </data>
+  <data name="S3443_Severity" xml:space="preserve">
+    <value>Blocker</value>
+  </data>
+  <data name="S3443_Tags" xml:space="preserve">
+    <value>suspicious</value>
+  </data>
+  <data name="S3443_Title" xml:space="preserve">
+    <value>Type should not be examined on "System.Type" instances</value>
+  </data>
+  <data name="S3444_Category" xml:space="preserve">
+    <value>Sonar Code Smell</value>
+  </data>
+  <data name="S3444_Description" xml:space="preserve">
+    <value>When an interface inherits from two interfaces that both define a member with the same name, trying to access that member through the derived interface will result in the compiler error CS0229 Ambiguity between 'IBase1.SomeProperty' and 'IBase2.SomeProperty'.</value>
+  </data>
+  <data name="S3444_IsActivatedByDefault" xml:space="preserve">
+    <value>True</value>
+  </data>
+  <data name="S3444_Remediation" xml:space="preserve">
+    <value>Constant/Issue</value>
+  </data>
+  <data name="S3444_RemediationCost" xml:space="preserve">
+    <value>5min</value>
+  </data>
+  <data name="S3444_Severity" xml:space="preserve">
+    <value>Minor</value>
+  </data>
+  <data name="S3444_Tags" xml:space="preserve">
+    <value>design</value>
+  </data>
+  <data name="S3444_Title" xml:space="preserve">
+    <value>Interfaces should not simply inherit from base interfaces with colliding members</value>
+  </data>
+  <data name="S3445_Category" xml:space="preserve">
+    <value>Sonar Code Smell</value>
+  </data>
+  <data name="S3445_Description" xml:space="preserve">
+    <value>When rethrowing an exception, you should do it by simply calling throw; and not throw exc;, because the stack trace is reset with the second syntax, making debugging a lot harder.</value>
+  </data>
+  <data name="S3445_IsActivatedByDefault" xml:space="preserve">
+    <value>True</value>
+  </data>
+  <data name="S3445_Remediation" xml:space="preserve">
+    <value>Constant/Issue</value>
+  </data>
+  <data name="S3445_RemediationCost" xml:space="preserve">
+    <value>2min</value>
+  </data>
+  <data name="S3445_Severity" xml:space="preserve">
+    <value>Major</value>
+  </data>
+  <data name="S3445_Tags" xml:space="preserve">
+    <value>error-handling,confusing</value>
+  </data>
+  <data name="S3445_Title" xml:space="preserve">
+    <value>Exceptions should not be explicitly rethrown</value>
+  </data>
+  <data name="S3447_Category" xml:space="preserve">
+    <value>Sonar Code Smell</value>
+  </data>
+  <data name="S3447_Description" xml:space="preserve">
+    <value>The use of ref or out in combination with [Optional] is both confusing and contradictory. [Optional] indicates that the parameter doesn't have to be provided, while out and ref mean that the parameter will be used to return data to the caller (ref additionally indicates that the parameter may also be used to pass data into the method).</value>
+  </data>
+  <data name="S3447_IsActivatedByDefault" xml:space="preserve">
+    <value>True</value>
+  </data>
+  <data name="S3447_Remediation" xml:space="preserve">
+    <value>Constant/Issue</value>
+  </data>
+  <data name="S3447_RemediationCost" xml:space="preserve">
+    <value>2min</value>
+  </data>
+  <data name="S3447_Severity" xml:space="preserve">
+    <value>Critical</value>
+  </data>
+  <data name="S3447_Tags" xml:space="preserve">
+    <value>pitfall</value>
+  </data>
+  <data name="S3447_Title" xml:space="preserve">
+    <value>"[Optional]" should not be used on "ref" or "out" parameters</value>
+  </data>
+  <data name="S3449_Category" xml:space="preserve">
+    <value>Sonar Bug</value>
+  </data>
+  <data name="S3449_Description" xml:space="preserve">
+    <value>Numbers can be shifted with the &amp;lt;&amp;lt; and &amp;gt;&amp;gt; operators, but the right operand of the operation needs to be an int or a type that has an implicit conversion to int. However, with dynamic, the compiler's type checking is turned off, so you can pass anything to a shift operator and have it compile. And if the argument can't be converted to int at runtime, then a RuntimeBinderException will be raised.</value>
+  </data>
+  <data name="S3449_IsActivatedByDefault" xml:space="preserve">
+    <value>True</value>
+  </data>
+  <data name="S3449_Remediation" xml:space="preserve">
+    <value>Constant/Issue</value>
+  </data>
+  <data name="S3449_RemediationCost" xml:space="preserve">
+    <value>10min</value>
+  </data>
+  <data name="S3449_Severity" xml:space="preserve">
+    <value>Critical</value>
+  </data>
+  <data name="S3449_Tags" xml:space="preserve">
+    <value>bug</value>
+  </data>
+  <data name="S3449_Title" xml:space="preserve">
+    <value>Right operands of shift operators should be integers</value>
+  </data>
+  <data name="S3450_Category" xml:space="preserve">
+    <value>Sonar Code Smell</value>
+  </data>
+  <data name="S3450_Description" xml:space="preserve">
+    <value>There is no point in providing a default value for a parameter if callers are required to provide a value for it anyway. Thus, [DefaultParameterValue] should always be used in conjunction with [Optional].</value>
+  </data>
+  <data name="S3450_IsActivatedByDefault" xml:space="preserve">
+    <value>True</value>
+  </data>
+  <data name="S3450_Remediation" xml:space="preserve">
+    <value>Constant/Issue</value>
+  </data>
+  <data name="S3450_RemediationCost" xml:space="preserve">
+    <value>2min</value>
+  </data>
+  <data name="S3450_Severity" xml:space="preserve">
+    <value>Minor</value>
+  </data>
+  <data name="S3450_Tags" xml:space="preserve">
+    <value>pitfall</value>
+  </data>
+  <data name="S3450_Title" xml:space="preserve">
+    <value>Parameters with "[DefaultParameterValue]" attributes should also be marked "[Optional]"</value>
+  </data>
+  <data name="S3451_Category" xml:space="preserve">
+    <value>Sonar Code Smell</value>
+  </data>
+  <data name="S3451_Description" xml:space="preserve">
+    <value>The use of [DefaultValue] with [Optional] has no more effect than [Optional] alone. That's because [DefaultValue] doesn't actually do anything; it merely indicates the intent for the value. More than likely, [DefaultValue] was used in confusion instead of [DefaultParameterValue].</value>
+  </data>
+  <data name="S3451_IsActivatedByDefault" xml:space="preserve">
+    <value>True</value>
+  </data>
+  <data name="S3451_Remediation" xml:space="preserve">
+    <value>Constant/Issue</value>
+  </data>
+  <data name="S3451_RemediationCost" xml:space="preserve">
+    <value>2min</value>
+  </data>
+  <data name="S3451_Severity" xml:space="preserve">
+    <value>Critical</value>
+  </data>
+  <data name="S3451_Tags" xml:space="preserve">
+    <value>suspicious</value>
+  </data>
+  <data name="S3451_Title" xml:space="preserve">
+    <value>"[DefaultValue]" should not be used when "[DefaultParameterValue]" is meant</value>
+  </data>
+  <data name="S3453_Category" xml:space="preserve">
+    <value>Sonar Bug</value>
+  </data>
+  <data name="S3453_Description" xml:space="preserve">
+    <value>A class with only private constructors can't be instantiated, thus, it seems to be pointless code.</value>
+  </data>
+  <data name="S3453_IsActivatedByDefault" xml:space="preserve">
+    <value>True</value>
+  </data>
+  <data name="S3453_Remediation" xml:space="preserve">
+    <value>Constant/Issue</value>
+  </data>
+  <data name="S3453_RemediationCost" xml:space="preserve">
+    <value>5min</value>
+  </data>
+  <data name="S3453_Severity" xml:space="preserve">
+    <value>Major</value>
+  </data>
+  <data name="S3453_Tags" xml:space="preserve">
+    <value>bug,design</value>
+  </data>
+  <data name="S3453_Title" xml:space="preserve">
+    <value>Classes should not have only "private" constructors</value>
+  </data>
+  <data name="S3456_Category" xml:space="preserve">
+    <value>Sonar Bug</value>
+  </data>
+  <data name="S3456_Description" xml:space="preserve">
+    <value>ToCharArray can be omitted when the operation on the array could have been done directly on the string, such as when iterating over the characters in a string, and when accessing a character in a string via an array index. In those cases, explicit ToCharArray calls should be omitted.</value>
+  </data>
+  <data name="S3456_IsActivatedByDefault" xml:space="preserve">
+    <value>True</value>
+  </data>
+  <data name="S3456_Remediation" xml:space="preserve">
+    <value>Constant/Issue</value>
+  </data>
+  <data name="S3456_RemediationCost" xml:space="preserve">
+    <value>2min</value>
+  </data>
+  <data name="S3456_Severity" xml:space="preserve">
+    <value>Minor</value>
+  </data>
+  <data name="S3456_Tags" xml:space="preserve">
+    <value>bug,clumsy</value>
+  </data>
+  <data name="S3456_Title" xml:space="preserve">
+    <value>"string.ToCharArray()" should not be called redundantly</value>
+  </data>
+  <data name="S3457_Category" xml:space="preserve">
+    <value>Sonar Code Smell</value>
+  </data>
+  <data name="S3457_Description" xml:space="preserve">
+    <value>Because composite format strings are interpreted at runtime, rather than validated by the compiler, they can contain errors that lead to unexpected behaviors or runtime errors. This rule statically validates the good behavior of composite formats when calling the methods of String.Format, StringBuilder.AppendFormat, Console.Write, Console.WriteLine, TextWriter.Write, TextWriter.WriteLine, Debug.WriteLine(String, Object[]), Trace.TraceError(String, Object[]), Trace.TraceInformation(String, Object[]), Trace.TraceWarning(String, Object[]) and TraceSource.TraceInformation(String, Object[]). </value>
+  </data>
+  <data name="S3457_IsActivatedByDefault" xml:space="preserve">
+    <value>True</value>
+  </data>
+  <data name="S3457_Remediation" xml:space="preserve">
+    <value>Constant/Issue</value>
+  </data>
+  <data name="S3457_RemediationCost" xml:space="preserve">
+    <value>10min</value>
+  </data>
+  <data name="S3457_Severity" xml:space="preserve">
+    <value>Major</value>
+  </data>
+  <data name="S3457_Tags" xml:space="preserve">
+    <value>cert,confusing</value>
+  </data>
+  <data name="S3457_Title" xml:space="preserve">
+    <value>Composite format strings should be used correctly</value>
+  </data>
+  <data name="S3458_Category" xml:space="preserve">
+    <value>Sonar Code Smell</value>
+  </data>
+  <data name="S3458_Description" xml:space="preserve">
+    <value>Empty case clauses that fall through to the default are useless. Whether or not such a case is present, the default clause will be invoked. Such cases simply clutter the code, and should be removed.</value>
+  </data>
+  <data name="S3458_IsActivatedByDefault" xml:space="preserve">
+    <value>True</value>
+  </data>
+  <data name="S3458_Remediation" xml:space="preserve">
+    <value>Constant/Issue</value>
+  </data>
+  <data name="S3458_RemediationCost" xml:space="preserve">
+    <value>1min</value>
+  </data>
+  <data name="S3458_Severity" xml:space="preserve">
+    <value>Minor</value>
+  </data>
+  <data name="S3458_Tags" xml:space="preserve">
+    <value>finding,clumsy</value>
+  </data>
+  <data name="S3458_Title" xml:space="preserve">
+    <value>Empty "case" clauses that fall through to the "default" should be omitted</value>
+  </data>
+  <data name="S3459_Category" xml:space="preserve">
+    <value>Sonar Code Smell</value>
+  </data>
+  <data name="S3459_Description" xml:space="preserve">
+    <value>Fields and auto-properties that are never assigned to hold the default values for their types. They are either pointless code or, more likely, mistakes. </value>
+  </data>
+  <data name="S3459_IsActivatedByDefault" xml:space="preserve">
+    <value>True</value>
+  </data>
+  <data name="S3459_Remediation" xml:space="preserve">
+    <value>Constant/Issue</value>
+  </data>
+  <data name="S3459_RemediationCost" xml:space="preserve">
+    <value>5min</value>
+  </data>
+  <data name="S3459_Severity" xml:space="preserve">
+    <value>Minor</value>
+  </data>
+  <data name="S3459_Tags" xml:space="preserve">
+    <value>suspicious</value>
+  </data>
+  <data name="S3459_Title" xml:space="preserve">
+    <value>Unassigned members should be removed</value>
+  </data>
+  <data name="S3466_Category" xml:space="preserve">
+    <value>Sonar Bug</value>
+  </data>
+  <data name="S3466_Description" xml:space="preserve">
+    <value>Generally, writing the least code that will readably do the job is a good thing, so omitting default parameter values seems to make sense. Unfortunately, when you omit them from the base call in an override, you're not actually getting the job done thoroughly, because you're ignoring the value the caller passed in. The result will likely not be what the caller expected.</value>
+  </data>
+  <data name="S3466_IsActivatedByDefault" xml:space="preserve">
+    <value>True</value>
+  </data>
+  <data name="S3466_Remediation" xml:space="preserve">
+    <value>Constant/Issue</value>
+  </data>
+  <data name="S3466_RemediationCost" xml:space="preserve">
+    <value>5min</value>
+  </data>
+  <data name="S3466_Severity" xml:space="preserve">
+    <value>Major</value>
+  </data>
+  <data name="S3466_Tags" xml:space="preserve">
+    <value>bug</value>
+  </data>
+  <data name="S3466_Title" xml:space="preserve">
+    <value>Optional parameters should be passed to "base" calls</value>
+  </data>
+  <data name="S3532_Category" xml:space="preserve">
+    <value>Sonar Code Smell</value>
+  </data>
+  <data name="S3532_Description" xml:space="preserve">
+    <value>The default clause should take appropriate action. Having an empty default is a waste of keystrokes.</value>
+  </data>
+  <data name="S3532_IsActivatedByDefault" xml:space="preserve">
+    <value>False</value>
+  </data>
+  <data name="S3532_Remediation" xml:space="preserve">
+    <value>Constant/Issue</value>
+  </data>
+  <data name="S3532_RemediationCost" xml:space="preserve">
+    <value>	1min</value>
+  </data>
+  <data name="S3532_Severity" xml:space="preserve">
+    <value>Minor</value>
+  </data>
+  <data name="S3532_Tags" xml:space="preserve">
+    <value>unused,finding,clumsy</value>
+  </data>
+  <data name="S3532_Title" xml:space="preserve">
+    <value>Empty "default" clauses should be removed</value>
+  </data>
+  <data name="S3597_Category" xml:space="preserve">
+    <value>Sonar Code Smell</value>
+  </data>
+  <data name="S3597_Description" xml:space="preserve">
+    <value>The ServiceContract attribute specifies that a class or interface defines the communication contract of a Windows Communication Foundation (WCF) service. The service operations of this class or interface are defined by OperationContract attributes added to methods. It doesn't make sense to define a contract without any service operations; thus, in a ServiceContract class or interface at least one method should be annotated with OperationContract. Similarly, WCF only serves OperationContract methods that are defined inside ServiceContract classes or interfaces; thus, this rule also checks that ServiceContract is added to the containing type of OperationContract methods.</value>
+  </data>
+  <data name="S3597_IsActivatedByDefault" xml:space="preserve">
+    <value>True</value>
+  </data>
+  <data name="S3597_Remediation" xml:space="preserve">
+    <value>Constant/Issue</value>
+  </data>
+  <data name="S3597_RemediationCost" xml:space="preserve">
+    <value>2min</value>
+  </data>
+  <data name="S3597_Severity" xml:space="preserve">
+    <value>Major</value>
+  </data>
+  <data name="S3597_Tags" xml:space="preserve">
+    <value>api-design</value>
+  </data>
+  <data name="S3597_Title" xml:space="preserve">
+    <value>"ServiceContract" and "OperationContract" attributes should be used together</value>
+  </data>
+  <data name="S3598_Category" xml:space="preserve">
+    <value>Sonar Bug</value>
+  </data>
+  <data name="S3598_Description" xml:space="preserve">
+    <value>When declaring a Windows Communication Foundation (WCF) OperationContract method one-way, that service method won't return any result, not even an underlying empty confirmation message. These are fire-and-forget methods that are useful in event-like communication. Specifying a return type therefore does not make sense.</value>
+  </data>
+  <data name="S3598_IsActivatedByDefault" xml:space="preserve">
+    <value>True</value>
+  </data>
+  <data name="S3598_Remediation" xml:space="preserve">
+    <value>Constant/Issue</value>
+  </data>
+  <data name="S3598_RemediationCost" xml:space="preserve">
+    <value>15min</value>
+  </data>
+  <data name="S3598_Severity" xml:space="preserve">
+    <value>Major</value>
+  </data>
+  <data name="S3598_Tags" xml:space="preserve">
+    <value>bug</value>
+  </data>
+  <data name="S3598_Title" xml:space="preserve">
+    <value>One-way "OperationContract" methods should have "void" return type</value>
+  </data>
+  <data name="S3600_Category" xml:space="preserve">
+    <value>Sonar Code Smell</value>
+  </data>
+  <data name="S3600_Description" xml:space="preserve">
+    <value>Adding params to a method override has no effect. The compiler accepts it, but the callers won't be able to benefit from the added modifier.</value>
+  </data>
+  <data name="S3600_IsActivatedByDefault" xml:space="preserve">
+    <value>True</value>
+  </data>
+  <data name="S3600_Remediation" xml:space="preserve">
+    <value>Constant/Issue</value>
+  </data>
+  <data name="S3600_RemediationCost" xml:space="preserve">
+    <value>1min</value>
+  </data>
+  <data name="S3600_Severity" xml:space="preserve">
+    <value>Critical</value>
+  </data>
+  <data name="S3600_Tags" xml:space="preserve">
+    <value>confusing</value>
+  </data>
+  <data name="S3600_Title" xml:space="preserve">
+    <value>"params" should not be introduced on overrides</value>
+  </data>
+  <data name="S3603_Category" xml:space="preserve">
+    <value>Sonar Bug</value>
+  </data>
+  <data name="S3603_Description" xml:space="preserve">
+    <value>Marking a method with the [Pure] attribute specifies that the method doesn't make any visible changes; thus, the method should return a result, otherwise the call to the method should be equal to no-operation. So [Pure] on a void method is either a mistake, or the method doesn't do any meaningful task.</value>
+  </data>
+  <data name="S3603_IsActivatedByDefault" xml:space="preserve">
+    <value>True</value>
+  </data>
+  <data name="S3603_Remediation" xml:space="preserve">
+    <value>Constant/Issue</value>
+  </data>
+  <data name="S3603_RemediationCost" xml:space="preserve">
+    <value>5min</value>
+  </data>
+  <data name="S3603_Severity" xml:space="preserve">
+    <value>Major</value>
+  </data>
+  <data name="S3603_Tags" xml:space="preserve">
+    <value>bug</value>
+  </data>
+  <data name="S3603_Title" xml:space="preserve">
+    <value>Methods with "Pure" attribute should return a value </value>
+  </data>
+  <data name="S3604_Category" xml:space="preserve">
+    <value>Sonar Code Smell</value>
+  </data>
+  <data name="S3604_Description" xml:space="preserve">
+    <value>Fields, properties and events can be initialized either inline or in the constructor. Initializing them inline and in the constructor at the same time is redundant; the inline initialization will be overridden.</value>
+  </data>
+  <data name="S3604_IsActivatedByDefault" xml:space="preserve">
+    <value>True</value>
+  </data>
+  <data name="S3604_Remediation" xml:space="preserve">
+    <value>Constant/Issue</value>
+  </data>
+  <data name="S3604_RemediationCost" xml:space="preserve">
+    <value>1min</value>
+  </data>
+  <data name="S3604_Severity" xml:space="preserve">
+    <value>Minor</value>
+  </data>
+  <data name="S3604_Tags" xml:space="preserve">
+    <value />
+  </data>
+  <data name="S3604_Title" xml:space="preserve">
+    <value>Member initializer values should not be redundant</value>
+  </data>
+  <data name="S3610_Category" xml:space="preserve">
+    <value>Sonar Bug</value>
+  </data>
+  <data name="S3610_Description" xml:space="preserve">
+    <value>Calling GetType() on a nullable object returns the underlying value type. Thus, comparing the returned Type object to typeof(Nullable&amp;lt;SomeType&amp;gt;) doesn't make sense. The comparison either throws an exception or the result can be known at compile time.</value>
+  </data>
+  <data name="S3610_IsActivatedByDefault" xml:space="preserve">
+    <value>True</value>
+  </data>
+  <data name="S3610_Remediation" xml:space="preserve">
+    <value>Constant/Issue</value>
+  </data>
+  <data name="S3610_RemediationCost" xml:space="preserve">
+    <value>5min</value>
+  </data>
+  <data name="S3610_Severity" xml:space="preserve">
+    <value>Major</value>
+  </data>
+  <data name="S3610_Tags" xml:space="preserve">
+    <value>bug,redundant</value>
+  </data>
+  <data name="S3610_Title" xml:space="preserve">
+    <value>Nullable type comparison should not be redundant</value>
+  </data>
+  <data name="S3626_Category" xml:space="preserve">
+    <value>Sonar Code Smell</value>
+  </data>
+  <data name="S3626_Description" xml:space="preserve">
+    <value>Jump statements, such as return, yield break, goto, and continue let you change the default flow of program execution, but jump statements that direct the control flow to the original direction are just a waste of keystrokes.</value>
+  </data>
+  <data name="S3626_IsActivatedByDefault" xml:space="preserve">
+    <value>True</value>
+  </data>
+  <data name="S3626_Remediation" xml:space="preserve">
+    <value>Constant/Issue</value>
+  </data>
+  <data name="S3626_RemediationCost" xml:space="preserve">
+    <value>1min</value>
+  </data>
+  <data name="S3626_Severity" xml:space="preserve">
+    <value>Minor</value>
+  </data>
+  <data name="S3626_Tags" xml:space="preserve">
+    <value>finding,redundant,clumsy</value>
+  </data>
+  <data name="S3626_Title" xml:space="preserve">
+    <value>Jump statements should not be redundant</value>
+  </data>
+  <data name="S3655_Category" xml:space="preserve">
+    <value>Sonar Bug</value>
+  </data>
+  <data name="S3655_Description" xml:space="preserve">
+    <value>Nullable value types can hold either a value or null. The value held in the nullable type can be accessed with the Value property, but .Value throws an InvalidOperationException when the value is null. To avoid the exception, a nullable type should always be tested before .Value is accessed.</value>
+  </data>
+  <data name="S3655_IsActivatedByDefault" xml:space="preserve">
+    <value>True</value>
+  </data>
+  <data name="S3655_Remediation" xml:space="preserve">
+    <value>Constant/Issue</value>
+  </data>
+  <data name="S3655_RemediationCost" xml:space="preserve">
+    <value>10min</value>
+  </data>
+  <data name="S3655_Severity" xml:space="preserve">
+    <value>Major</value>
+  </data>
+  <data name="S3655_Tags" xml:space="preserve">
+    <value>cwe,bug</value>
+  </data>
+  <data name="S3655_Title" xml:space="preserve">
+    <value>Empty nullable value should not be accessed</value>
+  </data>
+  <data name="S3776_Category" xml:space="preserve">
+    <value>Sonar Code Smell</value>
+  </data>
+  <data name="S3776_Description" xml:space="preserve">
+    <value>Cognitive Complexity is a measure of how hard the control flow of a method is to understand. Methods with high Cognitive Complexity will be difficult to maintain.</value>
+  </data>
+  <data name="S3776_IsActivatedByDefault" xml:space="preserve">
+    <value>True</value>
+  </data>
+  <data name="S3776_Remediation" xml:space="preserve">
+    <value />
+  </data>
+  <data name="S3776_RemediationCost" xml:space="preserve">
+    <value />
+  </data>
+  <data name="S3776_Severity" xml:space="preserve">
+    <value>Critical</value>
+  </data>
+  <data name="S3776_Tags" xml:space="preserve">
+    <value>brain-overload</value>
+  </data>
+  <data name="S3776_Title" xml:space="preserve">
+    <value>Cognitive Complexity of methods should not be too high</value>
+  </data>
+  <data name="S3869_Category" xml:space="preserve">
+    <value>Sonar Bug</value>
+  </data>
+  <data name="S3869_Description" xml:space="preserve">
+    <value>Not surprisingly, the SafeHandle.DangerousGetHandle method is dangerous. That's because it may not return a valid handle. Using it can lead to leaks and vulnerabilities. While it is possible to use the method successfully, it's extremely difficult to do correctly, so the method should simply be avoided altogether.</value>
+  </data>
+  <data name="S3869_IsActivatedByDefault" xml:space="preserve">
+    <value>True</value>
+  </data>
+  <data name="S3869_Remediation" xml:space="preserve">
+    <value>Constant/Issue</value>
+  </data>
+  <data name="S3869_RemediationCost" xml:space="preserve">
+    <value>20min</value>
+  </data>
+  <data name="S3869_Severity" xml:space="preserve">
+    <value>Blocker</value>
+  </data>
+  <data name="S3869_Tags" xml:space="preserve">
+    <value>leak,unpredictable</value>
+  </data>
+  <data name="S3869_Title" xml:space="preserve">
+    <value>"SafeHandle.DangerousGetHandle" should not be called</value>
+  </data>
+  <data name="S3871_Category" xml:space="preserve">
+    <value>Sonar Code Smell</value>
+  </data>
+  <data name="S3871_Description" xml:space="preserve">
+    <value>The point of having custom exception types is to convey more information than is available in standard types. But custom exception types must be public for that to work. </value>
+  </data>
+  <data name="S3871_IsActivatedByDefault" xml:space="preserve">
+    <value>True</value>
+  </data>
+  <data name="S3871_Remediation" xml:space="preserve">
+    <value>Constant/Issue</value>
+  </data>
+  <data name="S3871_RemediationCost" xml:space="preserve">
+    <value>5min</value>
+  </data>
+  <data name="S3871_Severity" xml:space="preserve">
+    <value>Critical</value>
+  </data>
+  <data name="S3871_Tags" xml:space="preserve">
+    <value>error-handling,api-design</value>
+  </data>
+  <data name="S3871_Title" xml:space="preserve">
+    <value>Exception types should be "public"</value>
+  </data>
+  <data name="S3872_Category" xml:space="preserve">
+    <value>Sonar Code Smell</value>
+  </data>
+  <data name="S3872_Description" xml:space="preserve">
+    <value>The name of a method should communicate what it does, and the names of its parameters should indicate how they're used. If a method and its parameter have the same name it is an indication that one of these rules of thumb has been broken, if not both. Even if by some trick of language that's not the case, it is still likely to confuse callers and maintainers.</value>
+  </data>
+  <data name="S3872_IsActivatedByDefault" xml:space="preserve">
+    <value>False</value>
+  </data>
+  <data name="S3872_Remediation" xml:space="preserve">
+    <value>Constant/Issue</value>
+  </data>
+  <data name="S3872_RemediationCost" xml:space="preserve">
+    <value>5min</value>
+  </data>
+  <data name="S3872_Severity" xml:space="preserve">
+    <value>Minor</value>
+  </data>
+  <data name="S3872_Tags" xml:space="preserve">
+    <value>convention,confusing</value>
+  </data>
+  <data name="S3872_Title" xml:space="preserve">
+    <value>Parameter names should not duplicate the names of their methods</value>
+  </data>
+  <data name="S3874_Category" xml:space="preserve">
+    <value>Sonar Code Smell</value>
+  </data>
+  <data name="S3874_Description" xml:space="preserve">
+    <value>Passing a parameter by reference, which is what happens when you use the out or ref parameter modifiers, means that the method will receive a pointer to the argument, rather than the argument itself. If the argument was a value type, the method will be able to change the argument's values. If it was a reference type, then the method receives a pointer to a pointer, which is usually not what was intended. Even when it is what was intended, this is the sort of thing that's difficult to get right, and should be used with caution.</value>
+  </data>
+  <data name="S3874_IsActivatedByDefault" xml:space="preserve">
+    <value>False</value>
+  </data>
+  <data name="S3874_Remediation" xml:space="preserve">
+    <value>Constant/Issue</value>
+  </data>
+  <data name="S3874_RemediationCost" xml:space="preserve">
+    <value>20min</value>
+  </data>
+  <data name="S3874_Severity" xml:space="preserve">
+    <value>Critical</value>
+  </data>
+  <data name="S3874_Tags" xml:space="preserve">
+    <value>suspicious</value>
+  </data>
+  <data name="S3874_Title" xml:space="preserve">
+    <value>"out" and "ref" parameters should not be used</value>
+  </data>
+  <data name="S3875_Category" xml:space="preserve">
+    <value>Sonar Code Smell</value>
+  </data>
+  <data name="S3875_Description" xml:space="preserve">
+    <value>The use of == to compare to objects is expected to do a reference comparison. That is, it is expected to return true if and only if they are the same object instance. Overloading the operator to do anything else will inevitably lead to the introduction of bugs by callers. On the other hand, overloading it to do exactly that is pointless; that's what == does by default.</value>
+  </data>
+  <data name="S3875_IsActivatedByDefault" xml:space="preserve">
+    <value>True</value>
+  </data>
+  <data name="S3875_Remediation" xml:space="preserve">
+    <value>Constant/Issue</value>
+  </data>
+  <data name="S3875_RemediationCost" xml:space="preserve">
+    <value>15min</value>
+  </data>
+  <data name="S3875_Severity" xml:space="preserve">
+    <value>Blocker</value>
+  </data>
+  <data name="S3875_Tags" xml:space="preserve">
+    <value>pitfall</value>
+  </data>
+  <data name="S3875_Title" xml:space="preserve">
+    <value>"operator==" should not be overloaded on reference types</value>
+  </data>
+  <data name="S3876_Category" xml:space="preserve">
+    <value>Sonar Code Smell</value>
+  </data>
+  <data name="S3876_Description" xml:space="preserve">
+    <value>Strings and integral types are typically used as indexers. When some other type is required, it typically indicates design problems, and potentially a situation where a method should be used instead.</value>
+  </data>
+  <data name="S3876_IsActivatedByDefault" xml:space="preserve">
+    <value>False</value>
+  </data>
+  <data name="S3876_Remediation" xml:space="preserve">
+    <value>Constant/Issue</value>
+  </data>
+  <data name="S3876_RemediationCost" xml:space="preserve">
+    <value>20min</value>
+  </data>
+  <data name="S3876_Severity" xml:space="preserve">
+    <value>Minor</value>
+  </data>
+  <data name="S3876_Tags" xml:space="preserve">
+    <value>design</value>
+  </data>
+  <data name="S3876_Title" xml:space="preserve">
+    <value>Strings or integral types should be used for indexers</value>
+  </data>
+  <data name="S3877_Category" xml:space="preserve">
+    <value>Sonar Code Smell</value>
+  </data>
+  <data name="S3877_Description" xml:space="preserve">
+    <value>It is expected that some methods should be called with caution, but others, such as ToString, are expected to "just work". Throwing an exception from such a method is likely to break callers' code unexpectedly.</value>
+  </data>
+  <data name="S3877_IsActivatedByDefault" xml:space="preserve">
+    <value>True</value>
+  </data>
+  <data name="S3877_Remediation" xml:space="preserve">
+    <value>Constant/Issue</value>
+  </data>
+  <data name="S3877_RemediationCost" xml:space="preserve">
+    <value>20min</value>
+  </data>
+  <data name="S3877_Severity" xml:space="preserve">
+    <value>Blocker</value>
+  </data>
+  <data name="S3877_Tags" xml:space="preserve">
+    <value>pitfall</value>
+  </data>
+  <data name="S3877_Title" xml:space="preserve">
+    <value>Exceptions should not be thrown from unexpected methods</value>
+  </data>
+  <data name="S3880_Category" xml:space="preserve">
+    <value>Sonar Code Smell</value>
+  </data>
+  <data name="S3880_Description" xml:space="preserve">
+    <value>Finalizers come with a performance cost due to the overhead of tracking the life cycle of objects. An empty one is consequently costly with no benefit or justification.</value>
+  </data>
+  <data name="S3880_IsActivatedByDefault" xml:space="preserve">
+    <value>False</value>
+  </data>
+  <data name="S3880_Remediation" xml:space="preserve">
+    <value>Constant/Issue</value>
+  </data>
+  <data name="S3880_RemediationCost" xml:space="preserve">
+    <value>2min</value>
+  </data>
+  <data name="S3880_Severity" xml:space="preserve">
+    <value>Major</value>
+  </data>
+  <data name="S3880_Tags" xml:space="preserve">
+    <value>performance</value>
+  </data>
+  <data name="S3880_Title" xml:space="preserve">
+    <value>Finalizers should not be empty</value>
+  </data>
+  <data name="S3881_Category" xml:space="preserve">
+    <value>Sonar Bug</value>
+  </data>
+  <data name="S3881_Description" xml:space="preserve">
+    <value>The IDisposable interface is a mechanism to release unmanaged resources, if not implemented correctly this could result in resource leaks or more severe bugs.</value>
+  </data>
+  <data name="S3881_IsActivatedByDefault" xml:space="preserve">
+    <value>True</value>
+  </data>
+  <data name="S3881_Remediation" xml:space="preserve">
+    <value>Constant/Issue</value>
+  </data>
+  <data name="S3881_RemediationCost" xml:space="preserve">
+    <value>10min</value>
+  </data>
+  <data name="S3881_Severity" xml:space="preserve">
+    <value>Major</value>
+  </data>
+  <data name="S3881_Tags" xml:space="preserve">
+    <value />
+  </data>
+  <data name="S3881_Title" xml:space="preserve">
+    <value>"IDisposable" should be implemented correctly</value>
+  </data>
+  <data name="S3884_Category" xml:space="preserve">
+    <value>Sonar Vulnerability</value>
+  </data>
+  <data name="S3884_Description" xml:space="preserve">
+    <value>CoSetProxyBlanket and CoInitializeSecurity both work to set the permissions context in which the process invoked immediately after is executed. Calling them from within that process is useless because it's to late at that point; the permissions context has already been set.</value>
+  </data>
+  <data name="S3884_IsActivatedByDefault" xml:space="preserve">
+    <value>True</value>
+  </data>
+  <data name="S3884_Remediation" xml:space="preserve">
+    <value>Constant/Issue</value>
+  </data>
+  <data name="S3884_RemediationCost" xml:space="preserve">
+    <value>20min</value>
+  </data>
+  <data name="S3884_Severity" xml:space="preserve">
+    <value>Blocker</value>
+  </data>
+  <data name="S3884_Tags" xml:space="preserve">
+    <value />
+  </data>
+  <data name="S3884_Title" xml:space="preserve">
+    <value>"CoSetProxyBlanket" and "CoInitializeSecurity" should not be used</value>
+  </data>
+  <data name="S3885_Category" xml:space="preserve">
+    <value>Sonar Bug</value>
+  </data>
+  <data name="S3885_Description" xml:space="preserve">
+    <value>The parameter to Assembly.Load includes the full specification of the dll to be loaded. Use another method, and you might end up with a dll other than the one you expected. </value>
+  </data>
+  <data name="S3885_IsActivatedByDefault" xml:space="preserve">
+    <value>True</value>
+  </data>
+  <data name="S3885_Remediation" xml:space="preserve">
+    <value>Constant/Issue</value>
+  </data>
+  <data name="S3885_RemediationCost" xml:space="preserve">
+    <value>5min</value>
+  </data>
+  <data name="S3885_Severity" xml:space="preserve">
+    <value>Major</value>
+  </data>
+  <data name="S3885_Tags" xml:space="preserve">
+    <value>unpredictable</value>
+  </data>
+  <data name="S3885_Title" xml:space="preserve">
+    <value>"Assembly.Load" should be used</value>
+  </data>
+  <data name="S3887_Category" xml:space="preserve">
+    <value>Sonar Bug</value>
+  </data>
+  <data name="S3887_Description" xml:space="preserve">
+    <value>Using the readonly keyword on a field means that it can't be changed after initialization. However, when applied to collections or arrays, that's only partly true. readonly enforces that another instance can't be assigned to the field, but it cannot keep the contents from being updated. That means that in practice, the field value really can be changed, and the use of readonly on such a field is misleading, and you're likely to not be getting the behavior you expect.</value>
+  </data>
+  <data name="S3887_IsActivatedByDefault" xml:space="preserve">
+    <value>True</value>
+  </data>
+  <data name="S3887_Remediation" xml:space="preserve">
+    <value>Constant/Issue</value>
+  </data>
+  <data name="S3887_RemediationCost" xml:space="preserve">
+    <value>15min</value>
+  </data>
+  <data name="S3887_Severity" xml:space="preserve">
+    <value>Minor</value>
+  </data>
+  <data name="S3887_Tags" xml:space="preserve">
+    <value />
+  </data>
+  <data name="S3887_Title" xml:space="preserve">
+    <value>Mutable, non-private fields should not be "readonly"</value>
+  </data>
+  <data name="S3889_Category" xml:space="preserve">
+    <value>Sonar Bug</value>
+  </data>
+  <data name="S3889_Description" xml:space="preserve">
+    <value>Thread.Suspend and Thread.Resume can give unpredictable results, and both methods have been deprecated. Indeed, if Thread.Suspend is not used very carefully, a thread can be suspended while holding a lock, thus leading to a deadlock. Other safer synchronization mechanisms should be used, such as Monitor, Mutex, and Semaphore.</value>
+  </data>
+  <data name="S3889_IsActivatedByDefault" xml:space="preserve">
+    <value>True</value>
+  </data>
+  <data name="S3889_Remediation" xml:space="preserve">
+    <value>Constant/Issue</value>
+  </data>
+  <data name="S3889_RemediationCost" xml:space="preserve">
+    <value>20min</value>
+  </data>
+  <data name="S3889_Severity" xml:space="preserve">
+    <value>Blocker</value>
+  </data>
+  <data name="S3889_Tags" xml:space="preserve">
+    <value>multi-threading,unpredictable</value>
+  </data>
+  <data name="S3889_Title" xml:space="preserve">
+    <value>Neither "Thread.Resume" nor "Thread.Suspend" should be used</value>
+  </data>
+  <data name="S3897_Category" xml:space="preserve">
+    <value>Sonar Code Smell</value>
+  </data>
+  <data name="S3897_Description" xml:space="preserve">
+    <value>The IEquatable&amp;lt;T&amp;gt; interface has only one method in it: Equals(&amp;lt;T&amp;gt;). If you've already written Equals(T), there's no reason not to explicitly implement IEquatable&amp;lt;T&amp;gt;. Doing so expands the utility of your class by allowing it to be used where an IEquatable is called for.</value>
+  </data>
+  <data name="S3897_IsActivatedByDefault" xml:space="preserve">
+    <value>True</value>
+  </data>
+  <data name="S3897_Remediation" xml:space="preserve">
+    <value>Constant/Issue</value>
+  </data>
+  <data name="S3897_RemediationCost" xml:space="preserve">
+    <value>2min</value>
+  </data>
+  <data name="S3897_Severity" xml:space="preserve">
+    <value>Major</value>
+  </data>
+  <data name="S3897_Tags" xml:space="preserve">
+    <value>api-design</value>
+  </data>
+  <data name="S3897_Title" xml:space="preserve">
+    <value>Classes that provide "Equals(&lt;T&gt;)" or override "Equals(Object)" should implement "IEquatable&lt;T&gt;"</value>
+  </data>
+  <data name="S3898_Category" xml:space="preserve">
+    <value>Sonar Code Smell</value>
+  </data>
+  <data name="S3898_Description" xml:space="preserve">
+    <value>If you're using a struct, it is likely because you're interested in performance. But by failing to implement IEquatable&amp;lt;T&amp;gt; you're loosing performance when comparisons are made because without IEquatable&amp;lt;T&amp;gt;, boxing and reflection are used to make comparisons. </value>
+  </data>
+  <data name="S3898_IsActivatedByDefault" xml:space="preserve">
+    <value>False</value>
+  </data>
+  <data name="S3898_Remediation" xml:space="preserve">
+    <value>Constant/Issue</value>
+  </data>
+  <data name="S3898_RemediationCost" xml:space="preserve">
+    <value>20min</value>
+  </data>
+  <data name="S3898_Severity" xml:space="preserve">
+    <value>Major</value>
+  </data>
+  <data name="S3898_Tags" xml:space="preserve">
+    <value>performance</value>
+  </data>
+  <data name="S3898_Title" xml:space="preserve">
+    <value>Value types should implement "IEquatable&lt;T&gt;"</value>
+  </data>
+  <data name="S3902_Category" xml:space="preserve">
+    <value>Sonar Code Smell</value>
+  </data>
+  <data name="S3902_Description" xml:space="preserve">
+    <value>Using Type.Assembly to get the current assembly is nearly free in terms of performance; it's a simple property access. On the other hand, Assembly.GetExecutingAssembly() can take up to 30 times as long because it walks up the call stack to find the assembly.</value>
+  </data>
+  <data name="S3902_IsActivatedByDefault" xml:space="preserve">
+    <value>False</value>
+  </data>
+  <data name="S3902_Remediation" xml:space="preserve">
+    <value>Constant/Issue</value>
+  </data>
+  <data name="S3902_RemediationCost" xml:space="preserve">
+    <value>5min</value>
+  </data>
+  <data name="S3902_Severity" xml:space="preserve">
+    <value>Major</value>
+  </data>
+  <data name="S3902_Tags" xml:space="preserve">
+    <value>performance</value>
+  </data>
+  <data name="S3902_Title" xml:space="preserve">
+    <value>"Assembly.GetExecutingAssembly" should not be called</value>
+  </data>
+  <data name="S3903_Category" xml:space="preserve">
+    <value>Sonar Bug</value>
+  </data>
+  <data name="S3903_Description" xml:space="preserve">
+    <value>Types are declared in namespaces in order to prevent name collisions and as a way to organize them into the object hierarchy. Types that are defined outside any named namespace are in a global namespace that cannot be referenced in code.</value>
+  </data>
+  <data name="S3903_IsActivatedByDefault" xml:space="preserve">
+    <value>True</value>
+  </data>
+  <data name="S3903_Remediation" xml:space="preserve">
+    <value>Constant/Issue</value>
+  </data>
+  <data name="S3903_RemediationCost" xml:space="preserve">
+    <value>5min</value>
+  </data>
+  <data name="S3903_Severity" xml:space="preserve">
+    <value>Major</value>
+  </data>
+  <data name="S3903_Tags" xml:space="preserve">
+    <value />
+  </data>
+  <data name="S3903_Title" xml:space="preserve">
+    <value>Types should be defined in named namespaces</value>
+  </data>
+  <data name="S3904_Category" xml:space="preserve">
+    <value>Sonar Bug</value>
+  </data>
+  <data name="S3904_Description" xml:space="preserve">
+    <value>If no AssemblyVersionAttribute is provided, the same default version will be used for every build. Since the version number is used by The .NET Framework to uniquely identify an assembly this can lead to broken dependencies.</value>
+  </data>
+  <data name="S3904_IsActivatedByDefault" xml:space="preserve">
+    <value>True</value>
+  </data>
+  <data name="S3904_Remediation" xml:space="preserve">
+    <value>Constant/Issue</value>
+  </data>
+  <data name="S3904_RemediationCost" xml:space="preserve">
+    <value>2min</value>
+  </data>
+  <data name="S3904_Severity" xml:space="preserve">
+    <value>Critical</value>
+  </data>
+  <data name="S3904_Tags" xml:space="preserve">
+    <value>bug,pitfall</value>
+  </data>
+  <data name="S3904_Title" xml:space="preserve">
+    <value>Assemblies should have version information</value>
+  </data>
+  <data name="S3925_Category" xml:space="preserve">
+    <value>Sonar Bug</value>
+  </data>
+  <data name="S3925_Description" xml:space="preserve">
+    <value>The ISerializable interface is the mechanism to control the type serialization process. If not implemented correctly this could result in an invalid serialization and hard to detect bugs.</value>
+  </data>
+  <data name="S3925_IsActivatedByDefault" xml:space="preserve">
+    <value>True</value>
+  </data>
+  <data name="S3925_Remediation" xml:space="preserve">
+    <value>Constant/Issue</value>
+  </data>
+  <data name="S3925_RemediationCost" xml:space="preserve">
+    <value>20min</value>
+  </data>
+  <data name="S3925_Severity" xml:space="preserve">
+    <value>Critical</value>
+  </data>
+  <data name="S3925_Tags" xml:space="preserve">
+    <value />
+  </data>
+  <data name="S3925_Title" xml:space="preserve">
+    <value>"ISerializable" should be implemented correctly</value>
+  </data>
+  <data name="S3926_Category" xml:space="preserve">
+    <value>Sonar Bug</value>
+  </data>
+  <data name="S3926_Description" xml:space="preserve">
+    <value>Fields marked with System.Runtime.Serialization.OptionalFieldAttribute are serialized just like any other field. But such fields are ignored on deserialization, and retain the default values associated with their types. Therefore, deserialization event handlers should be declared to set such fields during the deserialization process.</value>
+  </data>
+  <data name="S3926_IsActivatedByDefault" xml:space="preserve">
+    <value>True</value>
+  </data>
+  <data name="S3926_Remediation" xml:space="preserve">
+    <value>Constant/Issue</value>
+  </data>
+  <data name="S3926_RemediationCost" xml:space="preserve">
+    <value>10min</value>
+  </data>
+  <data name="S3926_Severity" xml:space="preserve">
+    <value>Major</value>
+  </data>
+  <data name="S3926_Tags" xml:space="preserve">
+    <value>serialization</value>
+  </data>
+  <data name="S3926_Title" xml:space="preserve">
+    <value>Deserialization methods should be provided for "OptionalField" members</value>
+  </data>
+  <data name="S3928_Category" xml:space="preserve">
+    <value>Sonar Code Smell</value>
+  </data>
+  <data name="S3928_Description" xml:space="preserve">
+    <value>Some constructors of the ArgumentException, ArgumentNullException, ArgumentOutOfRangeException and DuplicateWaitObjectException classes must be fed with a valid parameter name. This rule raises an issue in two cases:</value>
+  </data>
+  <data name="S3928_IsActivatedByDefault" xml:space="preserve">
+    <value>True</value>
+  </data>
+  <data name="S3928_Remediation" xml:space="preserve">
+    <value>Constant/Issue</value>
+  </data>
+  <data name="S3928_RemediationCost" xml:space="preserve">
+    <value>2min</value>
+  </data>
+  <data name="S3928_Severity" xml:space="preserve">
+    <value>Major</value>
+  </data>
+  <data name="S3928_Tags" xml:space="preserve">
+    <value />
+  </data>
+  <data name="S3928_Title" xml:space="preserve">
+    <value>Parameter names used into ArgumentException constructors should match an existing one </value>
+  </data>
+  <data name="S3962_Category" xml:space="preserve">
+    <value>Sonar Code Smell</value>
+  </data>
+  <data name="S3962_Description" xml:space="preserve">
+    <value>The value of a static readonly field is computed at runtime while the value of a const field is calculated at compile time, which improves performance.</value>
+  </data>
+  <data name="S3962_IsActivatedByDefault" xml:space="preserve">
+    <value>False</value>
+  </data>
+  <data name="S3962_Remediation" xml:space="preserve">
+    <value>Constant/Issue</value>
+  </data>
+  <data name="S3962_RemediationCost" xml:space="preserve">
+    <value>2min</value>
+  </data>
+  <data name="S3962_Severity" xml:space="preserve">
+    <value>Minor</value>
+  </data>
+  <data name="S3962_Tags" xml:space="preserve">
+    <value>performance</value>
+  </data>
+  <data name="S3962_Title" xml:space="preserve">
+    <value>"static readonly" constants should be "const" instead</value>
+  </data>
+  <data name="S3963_Category" xml:space="preserve">
+    <value>Sonar Code Smell</value>
+  </data>
+  <data name="S3963_Description" xml:space="preserve">
+    <value>When a static constructor serves no other purpose that initializing static fields, it comes with an unnecessary performance cost because the compiler generates a check before each static method or instance constructor invocation.</value>
+  </data>
+  <data name="S3963_IsActivatedByDefault" xml:space="preserve">
+    <value>False</value>
+  </data>
+  <data name="S3963_Remediation" xml:space="preserve">
+    <value>Constant/Issue</value>
+  </data>
+  <data name="S3963_RemediationCost" xml:space="preserve">
+    <value>5min</value>
+  </data>
+  <data name="S3963_Severity" xml:space="preserve">
+    <value>Minor</value>
+  </data>
+  <data name="S3963_Tags" xml:space="preserve">
+    <value />
+  </data>
+  <data name="S3963_Title" xml:space="preserve">
+    <value>"static" fields should be initialized inline</value>
+  </data>
+  <data name="S3967_Category" xml:space="preserve">
+    <value>Sonar Code Smell</value>
+  </data>
+  <data name="S3967_Description" xml:space="preserve">
+    <value>A jagged array is an array whose elements are arrays. It is recommended over a multidimensional array because the arrays that make up the elements can be of different sizes, which avoids wasting memory space.</value>
+  </data>
+  <data name="S3967_IsActivatedByDefault" xml:space="preserve">
+    <value>False</value>
+  </data>
+  <data name="S3967_Remediation" xml:space="preserve">
+    <value />
+  </data>
+  <data name="S3967_RemediationCost" xml:space="preserve">
+    <value />
+  </data>
+  <data name="S3967_Severity" xml:space="preserve">
+    <value>Minor</value>
+  </data>
+  <data name="S3967_Tags" xml:space="preserve">
+    <value>design</value>
+  </data>
+  <data name="S3967_Title" xml:space="preserve">
+    <value>Multidimensional arrays should not be used</value>
+  </data>
+  <data name="S3971_Category" xml:space="preserve">
+    <value>Sonar Code Smell</value>
+  </data>
+  <data name="S3971_Description" xml:space="preserve">
+    <value>GC.SuppressFinalize requests that the system not call the finalizer for the specified object. This should only be done when implementing Dispose as part of the Dispose Pattern.</value>
+  </data>
+  <data name="S3971_IsActivatedByDefault" xml:space="preserve">
+    <value>True</value>
+  </data>
+  <data name="S3971_Remediation" xml:space="preserve">
+    <value>Constant/Issue</value>
+  </data>
+  <data name="S3971_RemediationCost" xml:space="preserve">
+    <value>2min</value>
+  </data>
+  <data name="S3971_Severity" xml:space="preserve">
+    <value>Major</value>
+  </data>
+  <data name="S3971_Tags" xml:space="preserve">
+    <value />
+  </data>
+  <data name="S3971_Title" xml:space="preserve">
+    <value>"GC.SuppressFinalize" should not be called</value>
+  </data>
+  <data name="S3981_Category" xml:space="preserve">
+    <value>Sonar Bug</value>
+  </data>
+  <data name="S3981_Description" xml:space="preserve">
+    <value>The size of a collection and the length of an array are always greater than or equal to zero. So testing that a size or length is greater than or equal to zero doesn't make sense, since the result is always true. Perhaps the intent was to check the non-emptiness of the collection or array instead. </value>
+  </data>
+  <data name="S3981_IsActivatedByDefault" xml:space="preserve">
+    <value>True</value>
+  </data>
+  <data name="S3981_Remediation" xml:space="preserve">
+    <value>Constant/Issue</value>
+  </data>
+  <data name="S3981_RemediationCost" xml:space="preserve">
+    <value>2min</value>
+  </data>
+  <data name="S3981_Severity" xml:space="preserve">
+    <value>Major</value>
+  </data>
+  <data name="S3981_Tags" xml:space="preserve">
+    <value />
+  </data>
+  <data name="S3981_Title" xml:space="preserve">
+    <value>Collection sizes and array lengths should not be tested against "&gt;= 0"</value>
+  </data>
+  <data name="S3992_Category" xml:space="preserve">
+    <value>Sonar Code Smell</value>
+  </data>
+  <data name="S3992_Description" xml:space="preserve">
+    <value>Assemblies should explicitly indicate whether they are meant to be COM visible or not. If the ComVisibleAttribute is not present, the default is to make the content of the assembly visible to COM clients.</value>
+  </data>
+  <data name="S3992_IsActivatedByDefault" xml:space="preserve">
+    <value>False</value>
+  </data>
+  <data name="S3992_Remediation" xml:space="preserve">
+    <value>Constant/Issue</value>
+  </data>
+  <data name="S3992_RemediationCost" xml:space="preserve">
+    <value>1min</value>
+  </data>
+  <data name="S3992_Severity" xml:space="preserve">
+    <value>Major</value>
+  </data>
+  <data name="S3992_Tags" xml:space="preserve">
+    <value>api-design</value>
+  </data>
+  <data name="S3992_Title" xml:space="preserve">
+    <value>Assemblies should explicitly specify COM visibility</value>
+  </data>
+  <data name="S3993_Category" xml:space="preserve">
+    <value>Sonar Code Smell</value>
+  </data>
+  <data name="S3993_Description" xml:space="preserve">
+    <value>When defining custom attributes System.AttributeUsageAttribute has to be used to indicate where the attribute can be applied. This will determine its valid locations in the code.</value>
+  </data>
+  <data name="S3993_IsActivatedByDefault" xml:space="preserve">
+    <value>False</value>
+  </data>
+  <data name="S3993_Remediation" xml:space="preserve">
+    <value>Constant/Issue</value>
+  </data>
+  <data name="S3993_RemediationCost" xml:space="preserve">
+    <value>5min</value>
+  </data>
+  <data name="S3993_Severity" xml:space="preserve">
+    <value>Major</value>
+  </data>
+  <data name="S3993_Tags" xml:space="preserve">
+    <value />
+  </data>
+  <data name="S3993_Title" xml:space="preserve">
+    <value>Custom attributes should be marked with "System.AttributeUsageAttribute"</value>
+  </data>
+  <data name="S818_Category" xml:space="preserve">
+    <value>Sonar Code Smell</value>
+  </data>
+  <data name="S818_Description" xml:space="preserve">
+    <value>Using upper case literal suffixes removes the potential ambiguity between "1" (digit 1) and "l" (letter el) for declaring literals.</value>
+  </data>
+  <data name="S818_IsActivatedByDefault" xml:space="preserve">
+    <value>True</value>
+  </data>
+  <data name="S818_Remediation" xml:space="preserve">
+    <value>Constant/Issue</value>
+  </data>
+  <data name="S818_RemediationCost" xml:space="preserve">
+    <value>2min</value>
+  </data>
+  <data name="S818_Severity" xml:space="preserve">
+    <value>Minor</value>
+  </data>
+  <data name="S818_Tags" xml:space="preserve">
+    <value>convention,misra,cert,pitfall</value>
+  </data>
+  <data name="S818_Title" xml:space="preserve">
+    <value>Literal suffixes should be upper case</value>
+  </data>
+  <data name="S907_Category" xml:space="preserve">
+    <value>Sonar Code Smell</value>
+  </data>
+  <data name="S907_Description" xml:space="preserve">
+    <value>goto is an unstructured control flow statement. It makes code less readable and maintainable. Structured control flow statements such as if, for, while, continue or break should be used instead.</value>
+  </data>
+  <data name="S907_IsActivatedByDefault" xml:space="preserve">
+    <value>True</value>
+  </data>
+  <data name="S907_Remediation" xml:space="preserve">
+    <value>Constant/Issue</value>
+  </data>
+  <data name="S907_RemediationCost" xml:space="preserve">
+    <value>10min</value>
+  </data>
+  <data name="S907_Severity" xml:space="preserve">
+    <value>Major</value>
+  </data>
+  <data name="S907_Tags" xml:space="preserve">
+    <value>brain-overload,misra</value>
+  </data>
+  <data name="S907_Title" xml:space="preserve">
+    <value>"goto" statement should not be used</value>
+  </data>
+  <data name="S927_Category" xml:space="preserve">
+    <value>Sonar Code Smell</value>
+  </data>
+  <data name="S927_Description" xml:space="preserve">
+    <value>When the parameters to the implementation of a partial method don't match those in the signature declaration, then confusion is almost guaranteed. Either the implementer was confused when he renamed, swapped or mangled the parameter names in the implementation, or callers will be confused.</value>
+  </data>
+  <data name="S927_IsActivatedByDefault" xml:space="preserve">
+    <value>True</value>
+  </data>
+  <data name="S927_Remediation" xml:space="preserve">
+    <value>Constant/Issue</value>
+  </data>
+  <data name="S927_RemediationCost" xml:space="preserve">
+    <value>10min</value>
+  </data>
+  <data name="S927_Severity" xml:space="preserve">
+    <value>Critical</value>
+  </data>
+  <data name="S927_Tags" xml:space="preserve">
+    <value>misra,cert,suspicious</value>
+  </data>
+  <data name="S927_Title" xml:space="preserve">
+    <value>"partial" method parameter names should match</value>
+  </data>
 </root>